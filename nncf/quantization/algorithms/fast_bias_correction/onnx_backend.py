--- conflicted
+++ resolved
@@ -106,16 +106,8 @@
 
     @staticmethod
     def is_node_with_bias(node: NNCFNode, nncf_graph: NNCFGraph) -> bool:
-<<<<<<< HEAD
         return is_node_with_bias(node)
 
     @staticmethod
     def remove_fq_from_inputs(model: onnx.ModelProto) -> onnx.ModelProto:
-        return remove_fq_from_inputs(model)
-
-    @staticmethod
-    def insert_null_biases(model: onnx.ModelProto) -> onnx.ModelProto:
-        return model
-=======
-        return is_node_with_bias(node)
->>>>>>> 2d34d77b
+        return remove_fq_from_inputs(model)