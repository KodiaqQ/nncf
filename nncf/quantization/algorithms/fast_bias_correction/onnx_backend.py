--- conflicted
+++ resolved
@@ -108,14 +108,6 @@
         return weight_node.metatype == ONNXDequantizeLinearMetatype
 
     @staticmethod
-<<<<<<< HEAD
-    def is_node_with_bias(node: NNCFNode, nncf_graph: NNCFGraph) -> bool:
-        return is_node_with_bias(node)
-
-    @staticmethod
-    def remove_fq_from_inputs(model: onnx.ModelProto) -> onnx.ModelProto:
-        return remove_fq_from_inputs(model)
-=======
     def is_node_with_bias(node: NNCFNode, nncf_graph: NNCFGraph, model: onnx.ModelProto) -> bool:
         return is_node_with_bias(node)
 
@@ -137,4 +129,6 @@
     @staticmethod
     def get_node_names_for_input_output_statistics(node: NNCFNode, model: onnx.ModelProto) -> Tuple[str, str]:
         return node.node_name, node.node_name
->>>>>>> 37ab2030
+
+    def remove_fq_from_inputs(model: onnx.ModelProto) -> onnx.ModelProto:
+        return remove_fq_from_inputs(model)