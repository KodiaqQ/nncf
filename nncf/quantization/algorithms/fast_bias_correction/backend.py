# Copyright (c) 2023 Intel Corporation
# Licensed under the Apache License, Version 2.0 (the "License");
# you may not use this file except in compliance with the License.
# You may obtain a copy of the License at
#      http://www.apache.org/licenses/LICENSE-2.0
# Unless required by applicable law or agreed to in writing, software
# distributed under the License is distributed on an "AS IS" BASIS,
# WITHOUT WARRANTIES OR CONDITIONS OF ANY KIND, either express or implied.
# See the License for the specific language governing permissions and
# limitations under the License.

from abc import ABC
from abc import abstractmethod
from typing import List, Optional, Tuple, TypeVar

import numpy as np

from nncf.common.graph import NNCFGraph
from nncf.common.graph import NNCFNode
from nncf.common.graph.transformations.commands import TargetPoint
from nncf.common.graph.transformations.commands import TargetType
from nncf.common.graph.transformations.commands import TransformationCommand
from nncf.common.tensor import NNCFTensor
from nncf.common.tensor_statistics.collectors import ReductionShape
from nncf.common.tensor_statistics.collectors import TensorStatisticCollectorBase
from nncf.common.utils.registry import Registry

TModel = TypeVar("TModel")
OutputType = TypeVar("OutputType")
ALGO_BACKENDS = Registry("algo_backends")


class FastBiasCorrectionAlgoBackend(ABC):
    @property
    @abstractmethod
    def tensor_processor(self):
        """
        Returns backend-specific instance of the NNCFCollectorTensorProcessor.
        """

    @staticmethod
    @abstractmethod
    def target_point(target_type: TargetType, target_node_name: str, port_id: int) -> TargetPoint:
        """
        Returns backend-specific target point.

        :param target_type: Type of the location that should be modified.
        :param target_node_name: Name of the located node.
        :param port_id: Port ID of the tensor for the statistics distribution.
        :return: Backend-specific TargetPoint.
        """

    @staticmethod
    @abstractmethod
    def create_bias_correction_command(
        node: NNCFNode, bias_value: np.ndarray, nncf_graph: NNCFGraph
    ) -> TransformationCommand:
        """
        Creates backend-specific command to update bias value.

        :param node: The node for which bias should be updated.
        :param bias_value: New value for the bias.
        :param nncf_graph: NNCFGraph instance that contains the node.
        :return: Backend-specific command to update bias value.
        """

    @staticmethod
    @abstractmethod
    def model_extraction_command(inputs: List[str], outputs: List[str]) -> TransformationCommand:
        """
        Returns backend-specific command to extract sub-model based on input & output names.

        :param inputs: List of the input names for sub-model beggining.
        :param outputs: List of the output names for sub-model end.
        :return: Backend-specific TransformationCommand for the model extraction.
        """

    @staticmethod
    @abstractmethod
    def mean_statistic_collector(
        reduction_shape: ReductionShape,
        inplace: bool,
        num_samples: Optional[int] = None,
        window_size: Optional[int] = None,
    ) -> TensorStatisticCollectorBase:
        """
        Returns backend-specific mean statistic collector.

        :param reduction_shape: Channel axes for the statistics aggregation.
        :param inplace: Whether to calculate statistic inplace or not.
        :param num_samples: Maximum number of samples to collect.
        :param window_size: The maximum size of the samples queue.
        :return: Backend-specific TensorStatisticCollectorBase for the statistics calculation.
        """

    @staticmethod
    @abstractmethod
    def get_sub_input_output_names(subgraph: TModel) -> Tuple[str, str]:
        """
        Returns tuple of the subgraph's the input & output tensor names respectively.

        :param node: NNCFNode instance.
        :return: Tuple of the names.
        """

    @staticmethod
    @abstractmethod
    def create_blob(shape: Tuple[int], data: List[np.ndarray], channel_axis: int) -> np.ndarray:
        """
        Creates the backend-specific (because of layout) blob.

        :param shape: Shape of the blob.
        :param data: Data to fill the blob.
        :param channel_axis: Axis to fill the blob with provided data.
        :return: np.ndarray blob.
        """

    @staticmethod
    @abstractmethod
    def get_bias_value(node: NNCFNode, nncf_graph: NNCFGraph, model: TModel) -> np.ndarray:
        """
        Returns bias value in the NumPy format of provided node.

        :param node: Node of NNCFGraph with bias value.
        :param nncf_graph: NNCFGraph instance.
        :param model: Backend-specific model for the initializer finding.
        :return: Bias value in the NumPy format.
        """

    @staticmethod
    @abstractmethod
    def get_activation_port_ids_for_bias_node(node: NNCFNode) -> Tuple[int, int]:
        """
        Returns Input Port ID and Output Port ID corresponding to activation input and output edges for
        the node.
        Supports only nodes that could have bias value.

        :param node: Node of NNCFGraph with bias value.
        :param model: Backend-specific model.
        """

    @staticmethod
    @abstractmethod
    def is_quantized_weights(node: NNCFNode, nncf_graph: NNCFGraph) -> bool:
        """
        Checks whether the node is quantized or not.

        :param node: NNCFNode to check.
        :param nncf_graph: NNCFGraph instance.
        :return: boolean indicating whether the node has a quantized weights or not
        """

    @staticmethod
    @abstractmethod
    def process_model_output(raw_data: OutputType, output_name: str) -> NNCFTensor:
        """
        Returns backend-specific processed output from the model.

        :param raw_data: Backend-specific output from the model.
        :param output_name: Name of the output layer or tensor name.
        :return: Processed output as NNCFTensor.
        """

    @staticmethod
    @abstractmethod
    def is_node_with_bias(node: NNCFNode, nncf_graph: NNCFGraph) -> bool:
        """
        Checks whether the node has a bias or not.

        :param node: NNCFNode with the attributes.
        :param nncf_graph: NNCFGraph that contains node.
        :return: Boolean indicating whether the node has a bias or not.
<<<<<<< HEAD
        """

    @staticmethod
    @abstractmethod
    def remove_fq_from_inputs(model: TModel) -> TModel:
        """
        This method removes the activation Fake Quantize nodes (or Quantize-Dequantize pairs) from the model.
        It's needed for the further bias shift calculation that relates on quantized weights.

        :param model: TModel instance.
        :return: TModel without activation Fake Quantize nodes (or Quantize-Dequantize pairs).
        """

    @staticmethod
    @abstractmethod
    def insert_null_biases(model: TModel) -> TModel:
        """
        This method finds and inserts zero biases for the layers that should have it.

        :param model: TModel instance.
        :return: TModel instance with zero biases
=======
>>>>>>> 2d34d77b
        """<|MERGE_RESOLUTION|>--- conflicted
+++ resolved
@@ -170,7 +170,6 @@
         :param node: NNCFNode with the attributes.
         :param nncf_graph: NNCFGraph that contains node.
         :return: Boolean indicating whether the node has a bias or not.
-<<<<<<< HEAD
         """
 
     @staticmethod
@@ -182,16 +181,4 @@
 
         :param model: TModel instance.
         :return: TModel without activation Fake Quantize nodes (or Quantize-Dequantize pairs).
-        """
-
-    @staticmethod
-    @abstractmethod
-    def insert_null_biases(model: TModel) -> TModel:
-        """
-        This method finds and inserts zero biases for the layers that should have it.
-
-        :param model: TModel instance.
-        :return: TModel instance with zero biases
-=======
->>>>>>> 2d34d77b
         """