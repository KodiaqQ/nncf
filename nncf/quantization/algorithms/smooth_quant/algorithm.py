# Copyright (c) 2023 Intel Corporation
# Licensed under the Apache License, Version 2.0 (the "License");
# you may not use this file except in compliance with the License.
# You may obtain a copy of the License at
#      http://www.apache.org/licenses/LICENSE-2.0
# Unless required by applicable law or agreed to in writing, software
# distributed under the License is distributed on an "AS IS" BASIS,
# WITHOUT WARRANTIES OR CONDITIONS OF ANY KIND, either express or implied.
# See the License for the specific language governing permissions and
# limitations under the License.
# Copyright (c) 2023 Intel Corporation
# Licensed under the Apache License, Version 2.0 (the "License");
# you may not use this file except in compliance with the License.
# You may obtain a copy of the License at
#      http://www.apache.org/licenses/LICENSE-2.0
# Unless required by applicable law or agreed to in writing, software
# distributed under the License is distributed on an "AS IS" BASIS,
# WITHOUT WARRANTIES OR CONDITIONS OF ANY KIND, either express or implied.
# See the License for the specific language governing permissions and
# limitations under the License.

from collections import Counter
from collections import defaultdict
from copy import deepcopy
from typing import Dict, List, Optional, Tuple, TypeVar

from tqdm import tqdm

from nncf import Dataset
from nncf.common.factory import ModelTransformerFactory
from nncf.common.graph.graph import NNCFGraph
from nncf.common.graph.graph import NNCFNode
from nncf.common.graph.transformations.commands import TargetType
from nncf.common.graph.transformations.layout import TransformationLayout
from nncf.common.logging import nncf_logger
from nncf.common.tensor_statistics.statistic_point import StatisticPoint
from nncf.common.tensor_statistics.statistic_point import StatisticPointsContainer
from nncf.common.utils.backend import BackendType
from nncf.common.utils.backend import get_backend
from nncf.quantization.algorithms.algorithm import Algorithm
from nncf.quantization.algorithms.smooth_quant.backend import ALGO_BACKENDS

TModel = TypeVar("TModel")
TTensor = TypeVar("TTensor")
STATISTIC_BRANCH_KEY = "abs_max"


class SmoothQuant(Algorithm):
    """
    Post-training SmoothQuant algorithm implementation.

    The main purpose of this algorithm is to reduce activation quantization error
    via the insertion of nodes with smoothing scales for weighted layers.
    """

    def __init__(self, subset_size: int = 300, inplace_statistics: bool = True, alpha: Optional[int] = 0.95):
        """
        :param subset_size: Size of a subset for the statistics collection,
            default is 300.
        :param inplace_statistics: Defines whether to calculate quantizers statistics
            by backend graph operations or by default Python implementation, defaults
            to True.
        :param alpha: The parameter that regulates the calculation of the scale.
            The default value is 0.95. Negative value switches off the algorithm.
        """
        super().__init__()
        self._subset_size = subset_size
        self._inplace_statistics = inplace_statistics
        self._backend_entity = None
        self._alpha = alpha
        self._algorithm_key = f"SQ_{hash(self)}"
        self._cached_multiply_names = Counter()

    @property
    def available_backends(self) -> Dict[str, BackendType]:
        return ALGO_BACKENDS.registry_dict

    def _set_backend_entity(self, model: TModel) -> None:
        """
        Creates a helper class with a backed-specific logic of the algorithm.

        :param model: Backend-specific input model.
        """
        model_backend = get_backend(model)
        if model_backend == BackendType.OPENVINO:
            from nncf.quantization.algorithms.smooth_quant.openvino_backend import OVSmoothQuantAlgoBackend

            self._backend_entity = OVSmoothQuantAlgoBackend()
        else:
            raise RuntimeError(
                "Cannot return backend-specific entity because {} is not supported!".format(model_backend)
            )

    def apply(
        self,
        model: TModel,
        graph: NNCFGraph,
        statistic_points: Optional[StatisticPointsContainer] = None,
        dataset: Optional[Dataset] = None,
    ) -> TModel:
        if self._alpha < 0:
            nncf_logger.info("Skipping SmoothQuant algorithm because alfa parameter is negative.")
            return model

        self._set_backend_entity(model)

        nodes_to_smooth_data = self._get_nodes_to_smooth_data(graph)
        model_transformer = ModelTransformerFactory.create(model)
        transformation_layout = TransformationLayout()

        node_groups = self._group_nodes_by_source(nodes_to_smooth_data, graph)

        for group_id, nodes in tqdm(node_groups.items(), desc="Applying Smooth Quant"):
            best_scale = None
            best_ratio = 0.0
            empty_statistic = False
            for node_to_smooth in nodes:
<<<<<<< HEAD
                source_node, input_port_id, source_output_port_id, _ = group_id
                activations_value = self._get_statistics_for_node(
                    statistic_points, node_to_smooth.node_name, input_port_id
                )
=======
                source_node, port_id = group_id
                activations_value = self._get_statistics_for_node(statistic_points, node_to_smooth.node_name, port_id)
                if any(val is None for val in activations_value):
                    empty_statistic = True
                    break
>>>>>>> ac6d9afd
                activations_value = self._backend_entity.clip_statistics(activations_value)

                weight_port = self._backend_entity.get_weight_tensor_port_id(node_to_smooth)
                weight_value = self._backend_entity.get_weight_value(node_to_smooth, model, weight_port)
                weight_statistics = self._process_weight_statistics(node_to_smooth, weight_value, weight_port)
                weight_statistics = self._backend_entity.clip_statistics(weight_statistics)

                scales, ratio = self._backend_entity.calculate_scale_and_ratio(
                    activations_value, weight_statistics, self._alpha
                )

                if ratio > best_ratio:
                    best_ratio = ratio
                    best_scale = deepcopy(scales)

<<<<<<< HEAD
                weights_scale = self._calculate_weight_scale(best_scale, node_to_smooth)
                weight_value = self._backend_entity.get_weight_value(node_to_smooth, model, weight_port)
                scaled_weight = weight_value * weights_scale
=======
            if empty_statistic:
                continue

            activation_scales = self._backend_entity.calculate_activation_scale(best_scale, nodes)
            weight_scales = self._backend_entity.calculate_weight_scale(best_scale, nodes)

            for node_to_smooth in nodes:
                weights_port = self._backend_entity.get_weight_tensor_port_id(node_to_smooth)
                weights_value = self._backend_entity.get_weight_value(node_to_smooth, model, weights_port)

                scaled_weights = weights_value * weight_scales
>>>>>>> ac6d9afd
                weight_update_command = self._backend_entity.weight_update_command(
                    node_to_smooth, scaled_weight, weight_port
                )
                transformation_layout.register(weight_update_command)

            activations_shape = graph.get_output_edges(source_node)[source_output_port_id].tensor_shape
            activation_scale = self._calculate_activation_scale(best_scale, activations_shape, nodes, graph)

            scale_node_name = self._create_scale_node_name(source_node.node_name, source_output_port_id)
            scale_insertion_command = self._backend_entity.scale_insertion_command(
                source_node, activation_scale, source_output_port_id, nodes, scale_node_name
            )
            transformation_layout.register(scale_insertion_command)

        transformed_model = model_transformer.transform(transformation_layout)
        return transformed_model

    def _group_nodes_by_source(self, nodes_to_smooth: List[Dict], nncf_graph: NNCFGraph) -> Dict[tuple, List]:
        """
        Groups nodes that will be smoothed by source (parent node).

        :param nodes_to_smooth: List of the nodes that will be smoothed.
        :param nncf_graph: NNCFGraph instance.
        :return: Dictionary with the source info as key and grouped nodes as value.
        """
        groups = defaultdict(list)
        for node_data in nodes_to_smooth:
            node_to_smooth = node_data["node_to_smooth"]
            input_act_port = node_data["input_act_port"]

            source_node = nncf_graph.get_input_edges(node_to_smooth)[input_act_port].from_node
            edge = nncf_graph.get_edge(source_node, node_to_smooth)
            # Such group_id (with node, ports, and shape as a hash) allows us to be confident
            # that all sensitive parameters are equal for successor nodes are equal.
            group_id = (source_node, input_act_port, edge.output_port_id, hash(str(edge.tensor_shape)))
            groups[group_id].append(node_to_smooth)

        return groups

    def _get_statistics_for_node(
        self, statistic_points: StatisticPointsContainer, node_name: str, act_port: int
    ) -> List[TTensor]:
        """
        Collects statistics for node.

        :param statistic_points: StatisticPointsContainer instance.
        :param node_name: Name of the node for collection.
        :param act_port: Activation port id.
        :return: List of the TTensor instances.
        """

        def filter_func(point: StatisticPoint) -> bool:
            return (
                self._algorithm_key in point.algorithm_to_tensor_collectors
                and point.target_point.type == TargetType.PRE_LAYER_OPERATION
                and point.target_point.port_id == act_port
            )

        statistics_for_node = []
        for tensor_collector in statistic_points.get_algo_statistics_for_node(
            node_name, filter_func, self._algorithm_key
        ):
            statistics_for_node.append(tensor_collector.get_statistics()[STATISTIC_BRANCH_KEY])
        return statistics_for_node

    def get_statistic_points(self, model: TModel, graph: NNCFGraph) -> StatisticPointsContainer:
        statistic_container = StatisticPointsContainer()

        if self._alpha < 0:
            nncf_logger.debug(
                "Skipping statistics collection for SmoothQuant algorithm because alfa parameter is negative."
            )
            return statistic_container

        self._set_backend_entity(model)

        nodes_to_smooth_data = self._get_nodes_to_smooth_data(graph)

        for node_data in nodes_to_smooth_data:
            node_to_smooth = node_data["node_to_smooth"]
            target_point = self._backend_entity.target_point(
                TargetType.PRE_LAYER_OPERATION,
                target_node_name=node_to_smooth.node_name,
                port_id=node_data["input_act_port"],
            )
            input_reduction_shape = self._calculate_input_reduction_shape(
                graph, node_to_smooth, node_data["input_act_port"]
            )
            stat_collector = self._backend_entity.get_abs_max_channel_collector(
                self._subset_size, input_reduction_shape, self._inplace_statistics, STATISTIC_BRANCH_KEY
            )
            statistic_container.add_statistic_point(
                StatisticPoint(
                    target_point=target_point,
                    tensor_collector=stat_collector,
                    algorithm=self._algorithm_key,
                )
            )
        return statistic_container

    def _get_nodes_to_smooth_data(self, nncf_graph: NNCFGraph) -> List[Dict]:
        """
        Collects layers whose activations will be smoothed.

        :param nncf_graph: NNCFGraph instance.
        :return: List with the data for each layer.
        """
        nodes_with_weights = nncf_graph.get_nodes_by_metatypes(self._backend_entity.weighted_metatypes)
        nodes_to_smooth_data = []

        for node_with_weight in nodes_with_weights:
            if not self._backend_entity.is_node_with_weights(node_with_weight):
                continue

            ports_map = self._backend_entity.get_input_ports_map(node_with_weight, nncf_graph)
            weight_node = nncf_graph.get_input_edges(node_with_weight)[ports_map["weight"]].from_node

            # Skipping shared weights
            if len(nncf_graph.get_next_nodes(weight_node)) > 1:
                continue

            nodes_to_smooth_data.append(
                {
                    "node_to_smooth": node_with_weight,
                    "input_act_port": ports_map["activation"],
                }
            )
        return nodes_to_smooth_data

    def _calculate_activation_scale(
        self, scale_value: TTensor, activations_shape: List[int], nodes: List[NNCFNode], nncf_graph: NNCFGraph
    ) -> TTensor:
        """
        Calculates activation scales for Smooth node.

        :param scale_value: Base scale value.
        :param activations_shape: activation tensor shape.
        :param nodes: List of consumers for Smooth node.
        :return: Calculated per-channel activation scale.
        """
        activation_ports_map = {
            node: self._backend_entity.get_input_ports_map(node, nncf_graph)["activation"] for node in nodes
        }
        channel_axes = [
            self._backend_entity.get_activation_channel_axis(node, port) for node, port in activation_ports_map.items()
        ]
        channel_axis = channel_axes[0]

        if not all(axis == channel_axis for axis in channel_axes):
            raise RuntimeError(f"Channel axes for nodes {[n.node_name for n in nodes]} are not identical")

        activations_size = len(activations_shape)
        return self._backend_entity.calculate_activation_scale(scale_value, activations_size, channel_axis)

    def _calculate_weight_scale(self, scale_value: TTensor, node: NNCFNode) -> TTensor:
        """
        Calculates scale for weight tensor.

        :param scale_value: Base scale value.
        :param node: Consumer for Smooth node.
        :return: Calculated scale for weights.
        """
        port_id = self._backend_entity.get_weight_tensor_port_id(node)
        weights_size = len(node.layer_attributes.constant_attributes[port_id]["shape"])
        if weights_size > 1:
            channel_axis = self._backend_entity.get_weight_channel_axis(node, port_id)
            return self._backend_entity.calculate_weight_scale(scale_value, weights_size, channel_axis)
        return scale_value

    def _calculate_input_reduction_shape(self, nncf_graph: NNCFGraph, node: NNCFNode, input_port: int) -> Tuple[int]:
        """
        Returns reduction shape for specified input.

        :param nncf_graph: NNCFGraph instance.
        :param node: NNCFNode to check.
        :param input_port: Specified input port id.
        :return: Calculated reduction shape.
        """
        shape = nncf_graph.get_input_edges(node)[input_port].tensor_shape
        reduction_shape = tuple([0])
        if len(shape) > 1:
            channel_axis = self._backend_entity.get_activation_channel_axis(node, input_port)
            reduction_shape = self._backend_entity.get_channel_agnostic_reduction_shape(channel_axis, shape)
        return reduction_shape

    def _process_weight_statistics(self, node: NNCFNode, weights: TTensor, port_id: int) -> TTensor:
        """
        Returns processed weight statistics for node.

        :param node: NNCFNode to check.
        :param weights: Backend-specific weights.
        :param port_id: Weight port id.
        :return: Weight statistic for node.
        """
        channel_axis = 0
        if len(weights.shape) > 1:
            channel_axis = self._backend_entity.get_weight_channel_axis(node, port_id)
        return self._backend_entity.process_weight_statistics(weights, channel_axis)

    def _create_scale_node_name(self, source_name: str, source_port_id: int) -> str:
        """
        Returns uniqie scale node name for new layer.

        :param source_name: Source layer name.
        :param source_port_id: Source port id.
        :return: Generated uniqie name.
        """
        scale_node_name = f"{source_name}_{source_port_id}"
        unique_index = self._cached_multiply_names[scale_node_name]
        self._cached_multiply_names[scale_node_name] += 1
        return f"{scale_node_name}_{unique_index}/sq_multiply"<|MERGE_RESOLUTION|>--- conflicted
+++ resolved
@@ -115,18 +115,13 @@
             best_ratio = 0.0
             empty_statistic = False
             for node_to_smooth in nodes:
-<<<<<<< HEAD
                 source_node, input_port_id, source_output_port_id, _ = group_id
                 activations_value = self._get_statistics_for_node(
                     statistic_points, node_to_smooth.node_name, input_port_id
                 )
-=======
-                source_node, port_id = group_id
-                activations_value = self._get_statistics_for_node(statistic_points, node_to_smooth.node_name, port_id)
                 if any(val is None for val in activations_value):
                     empty_statistic = True
                     break
->>>>>>> ac6d9afd
                 activations_value = self._backend_entity.clip_statistics(activations_value)
 
                 weight_port = self._backend_entity.get_weight_tensor_port_id(node_to_smooth)
@@ -142,27 +137,16 @@
                     best_ratio = ratio
                     best_scale = deepcopy(scales)
 
-<<<<<<< HEAD
                 weights_scale = self._calculate_weight_scale(best_scale, node_to_smooth)
                 weight_value = self._backend_entity.get_weight_value(node_to_smooth, model, weight_port)
                 scaled_weight = weight_value * weights_scale
-=======
-            if empty_statistic:
-                continue
-
-            activation_scales = self._backend_entity.calculate_activation_scale(best_scale, nodes)
-            weight_scales = self._backend_entity.calculate_weight_scale(best_scale, nodes)
-
-            for node_to_smooth in nodes:
-                weights_port = self._backend_entity.get_weight_tensor_port_id(node_to_smooth)
-                weights_value = self._backend_entity.get_weight_value(node_to_smooth, model, weights_port)
-
-                scaled_weights = weights_value * weight_scales
->>>>>>> ac6d9afd
                 weight_update_command = self._backend_entity.weight_update_command(
                     node_to_smooth, scaled_weight, weight_port
                 )
                 transformation_layout.register(weight_update_command)
+
+            if empty_statistic:
+                continue
 
             activations_shape = graph.get_output_edges(source_node)[source_output_port_id].tensor_shape
             activation_scale = self._calculate_activation_scale(best_scale, activations_shape, nodes, graph)
