# Copyright (c) 2024 Intel Corporation
# Licensed under the Apache License, Version 2.0 (the "License");
# you may not use this file except in compliance with the License.
# You may obtain a copy of the License at
#      http://www.apache.org/licenses/LICENSE-2.0
# Unless required by applicable law or agreed to in writing, software
# distributed under the License is distributed on an "AS IS" BASIS,
# WITHOUT WARRANTIES OR CONDITIONS OF ANY KIND, either express or implied.
# See the License for the specific language governing permissions and
# limitations under the License.

import re
from collections import defaultdict
from typing import Dict, List, Optional, OrderedDict, Tuple, TypeVar

import numpy as np
from sklearn.decomposition import PCA

import nncf
from nncf import Dataset
from nncf.common.factory import StatisticsAggregatorFactory
from nncf.common.graph.graph import NNCFGraph
from nncf.common.graph.graph import NNCFNode
from nncf.common.graph.transformations.commands import TargetType
from nncf.common.logging import nncf_logger
from nncf.common.logging.track_progress import track
from nncf.common.scopes import should_consider_scope
from nncf.common.tensor_statistics.statistic_point import StatisticPoint
from nncf.common.tensor_statistics.statistic_point import StatisticPointsContainer
from nncf.common.utils.backend import BackendType
from nncf.common.utils.backend import get_backend
from nncf.common.utils.helpers import create_table
from nncf.parameters import CompressWeightsMode
from nncf.parameters import SensitivityMetric
from nncf.quantization.advanced_parameters import AdvancedCompressionParameters
from nncf.quantization.algorithms.algorithm import Algorithm
from nncf.quantization.algorithms.weight_compression.awq import AWQ
from nncf.quantization.algorithms.weight_compression.config import WeightCompressionParameters
from nncf.quantization.algorithms.weight_compression.gptq import GPTQ
from nncf.quantization.algorithms.weight_compression.mixed_precision import MIXED_PRECISION_CRITERIA
from nncf.quantization.algorithms.weight_compression.scale_estimation import ScaleEstimation
from nncf.quantization.algorithms.weight_compression.weight_lowering import WeightCompressionConfig
from nncf.scopes import IgnoredScope
from nncf.scopes import get_ignored_node_names_from_ignored_scope
from nncf.tensor import Tensor
from nncf.tensor.definitions import TensorDataType

TModel = TypeVar("TModel")
TTensor = TypeVar("TTensor")


class WeightCompression(Algorithm):
    """
    Post-training Weight Compression algorithm implementation.

    Compresses weights of Linear and Embedding layers to 8-bit integer or
    to 4-bit integer/float depending on mode, ratio and group size.
    """

    def __init__(
        self,
        mode: CompressWeightsMode,
        ratio: float,
        group_size: int,
        ignored_scope: IgnoredScope,
        all_layers: bool,
        sensitivity_metric: SensitivityMetric,
        awq: bool,
        subset_size: int,
        scale_estimation: bool,
        gptq: bool,
        advanced_parameters: Optional[AdvancedCompressionParameters] = None,
    ):
        """
        :param mode: Defines a mode for weight compression.
            INT8_SYM stands for 8-bit integer symmetric quantization of all weights.
                Weights are quantized symmetrically without zero point.
            INT8_ASYM is the same as INT8_SYM mode, but weights are quantized to a primary precision asymmetrically
                with a typical non-fixed zero point.
            INT4_SYM stands for a mixed-precision weights quantization with 4-bit integer as a primary precision.
                Weights are quantized to a primary precision symmetrically without zero point.
                All embeddings and the last layer are always compressed to a backup precision, which is INT8_ASYM,
                by default. All others are quantized whether to 4-bit integer or to a backup precision depending on
                criteria and the given ratio.
            INT4_ASYM is the same as INT4_SYM mode, but weights are quantized to a primary precision asymmetrically
                with a typical non-fixed zero point.
            NF4 is the same as INT4_SYM mode, but primary precision is NF4 data type without zero point.
            E2M1 is the same as INT4_SYM mode, but primary precision is E2M1 data type without zero point.
        :param ratio: the ratio between primary and backup precisions (e.g. 0.9 means 90% of layers quantized to NF4
            and the rest to INT8_ASYM).
        :param group_size: number of weights (e.g. 128) in the channel dimension
            that share quantization parameters (scale). The value -1 means no grouping.
        :param ignored_scope: An ignored scope that defined the list of model control
            flow graph nodes to be ignored during quantization.
        :param all_layers: Indicates whether embeddings and last MatMul layers should be compressed to a primary
            precision. By default, the backup precision is assigned for the embeddings and last MatMul layers.
        :param sensitivity_metric: The sensitivity metric for assigning quantization precision to layers. In order to
            preserve the accuracy of the model, the more sensitive layers receives a higher precision.
        :param awq: determines whether to use or not modified AWQ algorithm.
        :param subset_size: Number of data samples to calculate activation statistics used for assigning different
            quantization precision.
        :param scale_estimation: determines whether to use or not scale estimation for 4 bit layers.
        :param gptq: determines whether to use or not GPTQ algorithm.
        :param advanced_parameters: advanced parameters for algorithms in compression pipeline.
        """
        super().__init__()
        self._mode = mode
        self._group_size = group_size
        self._ratio = ratio
        self._ignored_scope = ignored_scope
        self._backend_entity = None
        self._algorithm_key = f"CW_{hash(self)}"
        self._fp_inputs = defaultdict(list)
        self._all_layers = all_layers
        self._sensitivity_metric = sensitivity_metric
        self._awq = awq
        self._subset_size = subset_size
        self._scale_estimation = scale_estimation
        self._gptq = gptq
        self._advanced_parameters = (
            advanced_parameters if advanced_parameters is not None else AdvancedCompressionParameters()
        )

        if self._gptq:
            gptq_params = self._advanced_parameters.gptq_params
            self._gptq_algo = GPTQ(gptq_params.damp_percent, gptq_params.block_size, gptq_params.subset_size)
            self._gptq_statistics = None

    @property
    def available_backends(self) -> List[BackendType]:
        return [BackendType.OPENVINO, BackendType.TORCH]

    def _set_backend_entity(self, model: TModel) -> None:
        """
        Creates a helper class with a backed-specific logic of the algorithm.

        :param model: Backend-specific input model.
        """
        model_backend = get_backend(model)
        if model_backend == BackendType.OPENVINO:
            from nncf.quantization.algorithms.weight_compression.openvino_backend import OVWeightCompressionAlgoBackend

            self._backend_entity = OVWeightCompressionAlgoBackend(model)
        elif model_backend == BackendType.TORCH:
            from nncf.quantization.algorithms.weight_compression.torch_backend import PTWeightCompressionAlgoBackend

            self._backend_entity = PTWeightCompressionAlgoBackend()
        else:
            raise nncf.UnsupportedBackendError(
                "Cannot return backend-specific entity because {} is not supported!".format(model_backend.value)
            )

    def _get_nodes_to_compress(self, nncf_graph: NNCFGraph) -> List[NNCFNode]:
        """
        Collects nodes in the model's graph corresponding to the layers for weight compression.

        :param nncf_graph: NNCFGraph instance.
        :return: List with the data for each layer.
        """
        weighted_metatypes = (
            self._backend_entity.matmul_metatypes
            + self._backend_entity.embedding_metatypes
            + self._backend_entity.convolution_metatypes
        )

        ordered_nodes_to_compress = []
        ignored_names = get_ignored_node_names_from_ignored_scope(
            self._ignored_scope, nncf_graph, strict=self._ignored_scope.validate
        )
        for node in nncf_graph.topological_sort():
            is_node_with_weights = self._backend_entity.is_node_with_weights(node, nncf_graph)
            is_within_scope = should_consider_scope(node.node_name, ignored_names)
            if node.metatype in weighted_metatypes and is_node_with_weights and is_within_scope:
                ordered_nodes_to_compress.append(node)
        return ordered_nodes_to_compress

    def _get_ratio_defining_params(
        self, all_weight_params: List[WeightCompressionParameters], is_last_layer_shared: bool
    ) -> List[WeightCompressionParameters]:
        """
        Returns the information about weights that are used for ratio calculation between primary
        and backup precisions.

        :param all_weight_params: List of all weight parameters.
        :param is_last_layer_shared: Indicates whether the last layer which shares the weight
            should be quantized or not.
        :return: Information about each weight node that is considered for mixed precision.
        """
        if self._mode in [CompressWeightsMode.INT8_SYM, CompressWeightsMode.INT8_ASYM]:
            return all_weight_params

        ratio_defining_params = list(
            filter(
                lambda wp: wp.node_with_weight.metatype in self._backend_entity.matmul_metatypes,
                all_weight_params,
            )
        )

        # The last MatMul layer is quantized to 4-bits if all_layers=True
        if not self._all_layers and not is_last_layer_shared:
            ratio_defining_params = ratio_defining_params[:-1]

        # Embedding layers are quantized to 4-bits only if all_layers=True.
        if self._all_layers:
            embedding_params = list(
                filter(
                    lambda wp: wp.node_with_weight.metatype in self._backend_entity.embedding_metatypes
                    and len(wp.reduction_axes) == 1,
                    all_weight_params,
                )
            )
            ratio_defining_params.extend(embedding_params)

        return ratio_defining_params

    def _set_weight_compression_config(
        self,
        ratio_defining_params: List[WeightCompressionParameters],
        model: TModel,
        graph: NNCFGraph,
        activations: Optional[Dict[str, List[Tensor]]] = None,
    ) -> None:
        """
        Sets the appropriate compression configuration for weights based on some criteria.

        :param ratio_defining_params: Information about weights that are used for calculating ratio between primary and
            backup precisions.
        :param model: The model.
        :param graph: The model graph associated with the model.
        :param activations: The input activations of the layers considered for compression.
        """
        primary_config = WeightCompressionConfig(mode=self._mode, group_size=self._group_size)
        if self._ratio == 1:
            for weight_param in ratio_defining_params:
                weight_param.compression_config = primary_config
        else:
            criterion_cls = MIXED_PRECISION_CRITERIA.get(self._sensitivity_metric)
            criterion = criterion_cls(
                model, graph, self._backend_entity, ratio_defining_params, primary_config, self._ratio, activations
            )
            criterion.assign_mixed_precision()

    @staticmethod
    def _proportion_str(num_weights_list: List[int], total_num_weights: int, total_num_params: int) -> str:
        """
        Generates a string with proportion between target parameters and all model parameters by number of weights.

        :param num_weights_list: List of number of weights of target model parameters.
        :param total_num_weights: The total number of weights.
        :param total_num_params: The total number of model parameters.
        :return: The string with proportion between target parameters and all model parameters by number of weights.
        """
        percentage = sum(num_weights_list) / max(total_num_weights, 1) * 100
        return f"{percentage:.0f}% ({len(num_weights_list)} / {total_num_params})"

    def _get_bitwidth_distribution_str(
        self, all_params: List[WeightCompressionParameters], ratio_defining_params: List[WeightCompressionParameters]
    ) -> str:
        """
        Generates a table that shows the ratio of weights quantized to different number of bits.

        :param all_params: Information about each weight node.
        :param ratio_defining_params: Information about weights that are used for calculating ratio between primary and
            backup precisions.
        :return: A string containing the table.
        """
        num_bits_vs_num_weights_map = {}
        ratio_defining_weight_names = set(wp.weight_name for wp in ratio_defining_params)
        for data in all_params:
            num_bits = data.compression_config.num_bits
            n_total, n_ratio_defining = num_bits_vs_num_weights_map.get(num_bits, ([], []))
            if data.weight_name in ratio_defining_weight_names:
                n_ratio_defining.append(data.num_weights)
            n_total.append(data.num_weights)
            num_bits_vs_num_weights_map[num_bits] = (n_total, n_ratio_defining)

        num_ratio_defining_weights = sum(ws.num_weights for ws in ratio_defining_params)
        num_ratio_defining_params = len(ratio_defining_params)
        num_total_weights = sum(ws.num_weights for ws in all_params)
        num_params = len(all_params)
        num_bits_vs_num_weights_map = OrderedDict(sorted(num_bits_vs_num_weights_map.items(), reverse=True))
        # Table creation
        header = ["Num bits (N)", "% all parameters (layers)", "% ratio-defining parameters (layers)"]
        rows = []
        for bitwidth, (n_total, n_ratio_defining) in num_bits_vs_num_weights_map.items():
            rows.append(
                [
                    bitwidth,
                    self._proportion_str(n_total, num_total_weights, num_params),
                    self._proportion_str(n_ratio_defining, num_ratio_defining_weights, num_ratio_defining_params),
                ]
            )

        table = create_table(header, rows)
        pretty_string = f"Statistics of the bitwidth distribution:\n{table}"
        return pretty_string

    def apply(
        self,
        model: TModel,
        graph: NNCFGraph,
        statistic_points: Optional[StatisticPointsContainer] = None,
        dataset: Optional[Dataset] = None,
    ) -> TModel:
        self._set_backend_entity(model)
        nodes_to_compress = self._get_nodes_to_compress(graph)

        activations = {}
<<<<<<< HEAD
        names_to_correct = self._advanced_parameters.layers_to_correct
        layers_to_correct = []
        all_nodes_by_name = {node.node_name: node for node in graph.get_all_nodes()}
        floats_for_correction = []
        for layer_name in names_to_correct:
            pattern = re.compile(f"^{layer_name}$")
            matches = list(filter(pattern.match, all_nodes_by_name.keys()))
            layers_to_correct.extend([all_nodes_by_name[m] for m in matches])

        # if dataset is not None and self._sensitivity_metric != SensitivityMetric.WEIGHT_QUANTIZATION_ERROR:
        # activations = self._get_activations(dataset, self._subset_size, nodes_to_compress, graph, model)

        if dataset is not None and layers_to_correct:
            floats_for_correction = self._get_additional_activations(dataset, layers_to_correct, graph, model)

        transformed_model = self.do_compression(model, graph, nodes_to_compress, activations)

        if floats_for_correction:
            transformed_model = self.do_correction(
                transformed_model, graph, dataset, floats_for_correction, self._advanced_parameters.fast_correction
            )
            del floats_for_correction

        return transformed_model

    def do_compression(
        self,
        model: TModel,
        graph: NNCFGraph,
        nodes_to_compress: List[NNCFNode],
        activations: Optional[Dict[str, List[Tensor]]] = None,
    ) -> TModel:
=======
        if dataset is not None and self._sensitivity_metric != SensitivityMetric.WEIGHT_QUANTIZATION_ERROR:
            activations = self._get_activations(dataset, self._subset_size, nodes_to_compress, graph, model)
>>>>>>> cae40120
        all_weight_params: List[WeightCompressionParameters] = []
        weight_names = set()

        is_last_layer_shared = False
        n = len(nodes_to_compress)
        for i, node in enumerate(nodes_to_compress):
            for weight_name, weight_port_id in self._backend_entity.get_weight_names_and_port_ids(node, graph):
                if weight_name in weight_names:
                    if i == n - 1:
                        is_last_layer_shared = True
                    continue

                weight = self._backend_entity.get_weight(node, weight_port_id, model, graph)
                if weight.dtype not in [
                    TensorDataType.float16,
                    TensorDataType.bfloat16,
                    TensorDataType.float32,
                    TensorDataType.float64,
                ]:
                    continue
                reduction_axes = self._backend_entity.get_reduction_axes(node, weight_port_id, graph)
                if (
                    self._group_size != -1
                    and self._all_layers
                    and node.metatype in self._backend_entity.embedding_metatypes
                    and isinstance(reduction_axes, tuple)
                    and len(reduction_axes) != 1
                ):
                    # NNCF supports multiple reduction axes only for ops with group_size != -1.
                    # Convolution ops are always quantized to 8-bits (without groups).
                    # Embedding layers are quantized to 4-bits only if all_layers=True.
                    # MatMul ops can't have multiple reduction axes.
                    nncf_logger.warning(
                        f"Weight compression expects a single reduction axis, but {len(reduction_axes)} given. "
                        f"Weight shape: {weight.shape}, reduction axes: {reduction_axes}, "
                        f"node name: {node.node_name}. The node will be asymmetrically quantized to 8 bits."
                    )

                weight_params = WeightCompressionParameters(
                    weight_name, node, weight_port_id, weight.size, reduction_axes
                )
                all_weight_params.append(weight_params)
                weight_names.add(weight_name)

        ratio_defining_params = self._get_ratio_defining_params(all_weight_params, is_last_layer_shared)
        self._set_weight_compression_config(ratio_defining_params, model, graph, activations)
        nncf_logger.info(self._get_bitwidth_distribution_str(all_weight_params, ratio_defining_params))

        if (
            self._awq
            and activations is not None
            and self._mode not in [CompressWeightsMode.NF4, CompressWeightsMode.E2M1]
        ):
            awq_params = self._advanced_parameters.awq_params
            awq_algo = AWQ(
                model,
                self._backend_entity.name_to_node_mapping,
                all_weight_params,
                nodes_to_compress,
                activations,
                awq_params.subset_size,
                awq_params.percent_to_apply,
                awq_params.alpha_min,
                awq_params.alpha_max,
                awq_params.steps,
            )
            awq_algo.apply(model, graph)

        scales = {}
        zero_points = {}
        if (
            self._scale_estimation
            and activations is not None
            and self._mode not in [CompressWeightsMode.NF4, CompressWeightsMode.E2M1]
        ):
            scale_estimation_params = self._advanced_parameters.scale_estimation_params
            scale_algo = ScaleEstimation(
                model,
                self._backend_entity.name_to_node_mapping,
                all_weight_params,
                nodes_to_compress,
                activations,
                scale_estimation_params.subset_size,
                scale_estimation_params.initial_steps,
                scale_estimation_params.scale_steps,
                scale_estimation_params.weight_penalty,
            )
            scales = scale_algo.apply(model, graph)

        if self._gptq:
            model, scales, zero_points = self._gptq_algo.apply(
                model=model,
                graph=graph,
                dataset=dataset,
                weight_compression_parameters=all_weight_params,
                statistic_points=self._gptq_statistics,
                backend_entity=self._backend_entity,
            )

        # Sort weight params to start compression with the bigger constants. This lowers peak memory footprint.
        all_weight_params = sorted(all_weight_params, key=lambda wp: wp.num_weights, reverse=True)

        # Compress model using weight compression parameters
        transformed_model = self._backend_entity.transform_model(
            model,
            graph,
            track(all_weight_params, description="Applying Weight Compression"),
            scales,
            zero_points,
        )

        self._backend_entity.dump_parameters(
            model,
            parameters={
                "mode": self._mode.value,
                "group_size": self._group_size,
                "ratio": self._ratio,
                "all_layers": self._all_layers,
                "ignored_scope": self._ignored_scope,
                "sensitivity_metric": self._sensitivity_metric.value,
                "awq": self._awq,
                "scale_estimation": self._scale_estimation,
                "gptq": self._gptq,
            },
            algo_name="weight_compression",
        )
        return transformed_model

    def do_correction(self, model, graph, dataset, float_acts, fast_correction=True):
        if fast_correction:
            nodes = [graph.get_node_by_name(name) for name in float_acts]
            compressed_acts = self._get_additional_activations(dataset, nodes, graph, model)
        correction_type = self._advanced_parameters.correction_type
        ignore_skip_connection = self._advanced_parameters.ignore_skip_connection

        for node_name, float_values in float_acts.items():
            nncf_logger.info(f"Correction of activation after {node_name} node")

            if not fast_correction:
                node = graph.get_node_by_name(node_name)
                compressed_acts = self._get_additional_activations(dataset, [node], graph, model)

            compressed_values = compressed_acts[node_name]

            if correction_type == "pca":
                layer_hiddens = []
                for idx, float_value in enumerate(float_values):
                    layer_hiddens.append(float_value.data)
                    layer_hiddens.append(compressed_values[idx].data)
                layer_hiddens = np.array(layer_hiddens)
                relative_layer_hiddens = layer_hiddens[::2] - layer_hiddens[1::2]  # [n, channels]

                train_hiddens = np.vstack(
                    relative_layer_hiddens - relative_layer_hiddens.mean(axis=0, keepdims=True)
                )  # [n, channels]

                pca_model = PCA(n_components=1, whiten=False).fit(train_hiddens)
                direction = pca_model.components_.astype(np.float32).squeeze(axis=0)  # [channel]

                projected_hiddens = (layer_hiddens @ direction) / np.linalg.norm(direction)  # [n]
                positive_smaller_mean = np.mean(
                    [projected_hiddens[i] < projected_hiddens[i + 1] for i in range(0, len(float_values) * 2, 2)]
                )
                positive_larger_mean = np.mean(
                    [projected_hiddens[i] > projected_hiddens[i + 1] for i in range(0, len(float_values) * 2, 2)]
                )

                if positive_smaller_mean > positive_larger_mean:
                    direction *= -1

                shift = np.expand_dims(direction, axis=(0, 1))
                model = self._backend_entity.insert_layers(
                    model, {node_name: shift}, layer_type="shift", skip_add=ignore_skip_connection
                )
            elif correction_type == "lstsq":
                c_values = np.stack([c.data for c in compressed_values], axis=0)
                f_values = np.stack([f.data for f in float_values], axis=0)
                shift = []

                for ch_id in range(c_values.shape[1]):
                    A = c_values[:, ch_id]
                    ones = np.ones_like(A)
                    A = np.stack((A, ones), axis=1)
                    B = f_values[:, ch_id]
                    solution = np.linalg.lstsq(A, B)
                    channel_shift = solution[0][1]
                    shift.append(channel_shift)
                shift = np.expand_dims(shift, axis=(0, 1))
                model = self._backend_entity.insert_layers(
                    model, {node_name: shift}, layer_type="shift", skip_add=ignore_skip_connection
                )
            elif correction_type == "rmsnorm":
                layer_scale = None
                for f_value, c_value in zip(float_values, compressed_values):
                    f_variance = np.power(f_value.data, 2).mean(axis=0, keepdims=True)
                    c_variance = np.power(c_value.data, 2).mean(axis=0, keepdims=True)
                    token_scale = (1 / np.sqrt(f_variance + 1e-5)) / (1 / np.sqrt(c_variance + 1e-5))
                    scale = token_scale.mean(0)
                    if layer_scale is None:
                        layer_scale = scale
                    else:
                        layer_scale += scale
                layer_scale = layer_scale / len(float_values)
                layer_scale = np.expand_dims(layer_scale, axis=(0, 1))
                model = self._backend_entity.insert_layers(
                    model, {node_name: layer_scale}, layer_type="scale", skip_add=ignore_skip_connection
                )
            elif correction_type == "mean":
                c_values = np.stack([c.data for c in compressed_values], axis=0)
                f_values = np.stack([f.data for f in float_values], axis=0)
                f_values = np.mean(f_values, axis=0)
                c_values = np.mean(c_values, axis=0)

                shift = f_values - c_values
                shift = np.expand_dims(shift, axis=(0, 1))
                model = self._backend_entity.insert_layers(
                    model, {node_name: shift}, layer_type="shift", skip_add=ignore_skip_connection
                )
        compressed_acts = {}
        return model

    def get_statistic_points(self, model: TModel, graph: NNCFGraph) -> StatisticPointsContainer:
        pass

    def _get_activation_node_and_port(self, node: NNCFNode, nncf_graph: NNCFGraph) -> Tuple[NNCFNode, int]:
        """
        This method returns the activation layer and corresponding port id for the node.

        :param node: NNCFGraph node for which the activation is sought.
        :param nncf_graph: NNCFGraph instance with the node.
        :return: Tuple with the activation node and port id.
        """
        activation_port = self._backend_entity.get_activation_port_id(node, nncf_graph)
        activation_edge = nncf_graph.get_input_edges(node)[activation_port]
        activation_node = activation_edge.from_node
        port_id = activation_edge.output_port_id
        return activation_node, port_id

    def _get_fp_inputs(self, statistic_points: StatisticPointsContainer, node_name: str, port_id: int) -> List[Tensor]:
        """
        Collects floating-point statistics for the given node and port id.

        :param statistic_points: Filled StatisticPointsContainer.
        :param node_name: Name of the current layer.
        :param port_id: Port id for statistics collection.
        :return: Collected list of tensor data.
        """

        def input_filter_func(point):
            # For the floating-point statistics collected in POST_LAYER style,
            # we also need to determine the output port id.
            # For the cases when the layer has more than one (0) output port.
            return (
                self._algorithm_key in point.algorithm_to_tensor_collectors
                and point.target_point.type == TargetType.POST_LAYER_OPERATION
                and point.target_point.port_id == port_id
            )

        input_id = (node_name, port_id)
        # if input_id in self._fp_inputs:
        #     return self._fp_inputs[input_id]

        input_fp = []
        for tensor_collector in statistic_points.get_algo_statistics_for_node(
            node_name, input_filter_func, self._algorithm_key
        ):
            for value in tensor_collector.get_statistics().values:
                input_fp.append(value)
        self._fp_inputs[input_id] = input_fp
        return self._fp_inputs[input_id]

    def _get_activations(
        self, dataset: Dataset, subset_size: int, nodes_to_compress: List[NNCFNode], graph: NNCFGraph, model: TModel
    ) -> Dict[str, List[Tensor]]:
        """
        Collects input activations for the given nodes on the dataset.

        :param dataset: Dataset to collect values.
        :param subset_size: Number of data samples to calculate activation statistics used for assigning different
            quantization precision.
        :param nodes_to_compress: List of nodes, whose inputs are collected.
        :param model: Model for statistics collection.
        :param graph: Model graph.
        :return: statistics values itself per node name.
        """
        activations = {}
        _collected_stat_inputs_map = {}
        statistic_container = StatisticPointsContainer()
        all_act_nodes = set()
        act_vs_shared_node_names_mapping = defaultdict(list)
        matmul_metatypes = self._backend_entity.matmul_metatypes
        filtered_nodes = filter(lambda node: node.metatype in matmul_metatypes, nodes_to_compress)
        for node in filtered_nodes:
            act_node, output_port_id = self._get_activation_node_and_port(node, graph)
            act_node_name = act_node.node_name
            if act_node_name in all_act_nodes:
                act_vs_shared_node_names_mapping[act_node_name].append(node.node_name)
                continue
            all_act_nodes.add(act_node_name)
            output_id = (act_node_name, output_port_id)
            _collected_stat_inputs_map[node.node_name] = output_id

            statistic_point = self._backend_entity.target_point(
                TargetType.POST_LAYER_OPERATION, act_node_name, port_id=output_port_id
            )
            stat_collector = self._backend_entity.raw_statistic_collector(num_samples=subset_size)
            statistic_container.add_statistic_point(
                StatisticPoint(
                    target_point=statistic_point, tensor_collector=stat_collector, algorithm=self._algorithm_key
                )
            )

        statistics_aggregator = StatisticsAggregatorFactory.create(model, dataset)
        statistics_aggregator.register_statistic_points(statistic_container)

        if self._gptq:
            self._gptq_statistics = self._gptq_algo.get_statistic_points(
                model, graph, nodes_to_compress, self._backend_entity
            )
            statistics_aggregator.register_statistic_points(self._gptq_statistics)

        statistics_aggregator.collect_statistics(model, graph)

        for node_name, output_id in _collected_stat_inputs_map.items():
            act_node_name, output_port_id = output_id
            x_fp = self._get_fp_inputs(statistic_container, node_name=act_node_name, port_id=output_port_id)
            x_fp = [i.squeeze() for i in x_fp]  # List[tensor(seq_length, hidden_dim)]
            activations[node_name] = x_fp

            for shared_node_name in act_vs_shared_node_names_mapping[act_node_name]:
                activations[shared_node_name] = x_fp

        return activations

    def _get_additional_activations(
        self, dataset: Dataset, nodes: List[NNCFNode], graph: NNCFGraph, model: TModel
    ) -> Dict[str, List[Tensor]]:
        activations = {}
        statistic_container = StatisticPointsContainer()
        correction_type = self._advanced_parameters.correction_type

        for node in nodes:
            statistic_point = self._backend_entity.target_point(
                TargetType.POST_LAYER_OPERATION, node.node_name, port_id=0
            )
            if correction_type == "pca":
                stat_collector = self._backend_entity.slice_stat_collector(num_samples=self._subset_size)
            elif correction_type in ["lstsq", "mean"]:
                stat_collector = self._backend_entity.mean_stat_collector(
                    channel_axis=-1, num_samples=self._subset_size
                )
            elif correction_type == "rmsnorm":
                stat_collector = self._backend_entity.raw_statistic_collector(num_samples=self._subset_size)
            statistic_container.add_statistic_point(
                StatisticPoint(
                    target_point=statistic_point, tensor_collector=stat_collector, algorithm=self._algorithm_key
                )
            )

        statistics_aggregator = StatisticsAggregatorFactory.create(model, dataset)
        statistics_aggregator.register_statistic_points(statistic_container)
        statistics_aggregator.collect_statistics(model, graph)

        for node in nodes:
            x_fp = self._get_fp_inputs(statistic_container, node_name=node.node_name, port_id=0)
            x_fp = [i.squeeze() for i in x_fp]
            activations[node.node_name] = x_fp

        return activations<|MERGE_RESOLUTION|>--- conflicted
+++ resolved
@@ -306,43 +306,8 @@
         nodes_to_compress = self._get_nodes_to_compress(graph)
 
         activations = {}
-<<<<<<< HEAD
-        names_to_correct = self._advanced_parameters.layers_to_correct
-        layers_to_correct = []
-        all_nodes_by_name = {node.node_name: node for node in graph.get_all_nodes()}
-        floats_for_correction = []
-        for layer_name in names_to_correct:
-            pattern = re.compile(f"^{layer_name}$")
-            matches = list(filter(pattern.match, all_nodes_by_name.keys()))
-            layers_to_correct.extend([all_nodes_by_name[m] for m in matches])
-
-        # if dataset is not None and self._sensitivity_metric != SensitivityMetric.WEIGHT_QUANTIZATION_ERROR:
-        # activations = self._get_activations(dataset, self._subset_size, nodes_to_compress, graph, model)
-
-        if dataset is not None and layers_to_correct:
-            floats_for_correction = self._get_additional_activations(dataset, layers_to_correct, graph, model)
-
-        transformed_model = self.do_compression(model, graph, nodes_to_compress, activations)
-
-        if floats_for_correction:
-            transformed_model = self.do_correction(
-                transformed_model, graph, dataset, floats_for_correction, self._advanced_parameters.fast_correction
-            )
-            del floats_for_correction
-
-        return transformed_model
-
-    def do_compression(
-        self,
-        model: TModel,
-        graph: NNCFGraph,
-        nodes_to_compress: List[NNCFNode],
-        activations: Optional[Dict[str, List[Tensor]]] = None,
-    ) -> TModel:
-=======
         if dataset is not None and self._sensitivity_metric != SensitivityMetric.WEIGHT_QUANTIZATION_ERROR:
             activations = self._get_activations(dataset, self._subset_size, nodes_to_compress, graph, model)
->>>>>>> cae40120
         all_weight_params: List[WeightCompressionParameters] = []
         weight_names = set()
 
@@ -453,6 +418,28 @@
             scales,
             zero_points,
         )
+        names_to_correct = self._advanced_parameters.layers_to_correct
+        layers_to_correct = []
+        all_nodes_by_name = {node.node_name: node for node in graph.get_all_nodes()}
+        floats_for_correction = []
+        for layer_name in names_to_correct:
+            pattern = re.compile(f"^{layer_name}$")
+            matches = list(filter(pattern.match, all_nodes_by_name.keys()))
+            layers_to_correct.extend([all_nodes_by_name[m] for m in matches])
+
+        # if dataset is not None and self._sensitivity_metric != SensitivityMetric.WEIGHT_QUANTIZATION_ERROR:
+        # activations = self._get_activations(dataset, self._subset_size, nodes_to_compress, graph, model)
+
+        if dataset is not None and layers_to_correct:
+            floats_for_correction = self._get_additional_activations(dataset, layers_to_correct, graph, model)
+
+        transformed_model = self.do_compression(model, graph, nodes_to_compress, activations)
+
+        if floats_for_correction:
+            transformed_model = self.do_correction(
+                transformed_model, graph, dataset, floats_for_correction, self._advanced_parameters.fast_correction
+            )
+            del floats_for_correction
 
         self._backend_entity.dump_parameters(
             model,
