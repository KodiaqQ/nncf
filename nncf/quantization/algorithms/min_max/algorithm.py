--- conflicted
+++ resolved
@@ -12,11 +12,7 @@
 """
 
 from copy import deepcopy
-<<<<<<< HEAD
 from typing import Dict, TypeVar, Optional, OrderedDict, List
-=======
-from typing import Dict, TypeVar, Optional, OrderedDict
->>>>>>> bf1b0946
 import collections
 
 from nncf import Dataset
