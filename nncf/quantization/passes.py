--- conflicted
+++ resolved
@@ -139,8 +139,7 @@
     if model_backend == BackendType.OPENVINO:
         from nncf.openvino.graph.model_utils import insert_null_biases
 
-<<<<<<< HEAD
-        return insert_null_biases(model)
+        return insert_null_biases(model, graph)
     return model
 
 
@@ -168,8 +167,4 @@
                     output_port_id=original_edge.output_port_id,
                     dtype=original_edge.dtype,
                 )
-    return nncf_graph
-=======
-        return insert_null_biases(model, graph)
-    return model
->>>>>>> 848d5278
+    return nncf_graph