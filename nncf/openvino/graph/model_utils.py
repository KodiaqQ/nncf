--- conflicted
+++ resolved
@@ -62,7 +62,6 @@
     return nncf_graph.get_input_nodes() + nncf_graph.get_nodes_by_metatypes([OVReadValueMetatype])
 
 
-<<<<<<< HEAD
 def remove_friendly_name_duplicates(model: ov.Model) -> ov.Model:
     """
     Removes diplicates of node names (friendly_name attribute) in the model.
@@ -84,7 +83,8 @@
         existing_names.add(friendly_name)
     model.set_rt_info(friendly_names_flag, rt_info_path)
     return model
-=======
+
+
 def model_has_state(model: ov.Model) -> bool:
     """
     Returns True if model has state else False
@@ -92,5 +92,4 @@
     :param model: OpenVINO model
     :return: True if model has state else False
     """
-    return len(model.get_sinks()) > 0
->>>>>>> e3f75611
+    return len(model.get_sinks()) > 0