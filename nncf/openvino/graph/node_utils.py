# Copyright (c) 2024 Intel Corporation
# Licensed under the Apache License, Version 2.0 (the "License");
# you may not use this file except in compliance with the License.
# You may obtain a copy of the License at
#      http://www.apache.org/licenses/LICENSE-2.0
# Unless required by applicable law or agreed to in writing, software
# distributed under the License is distributed on an "AS IS" BASIS,
# WITHOUT WARRANTIES OR CONDITIONS OF ANY KIND, either express or implied.
# See the License for the specific language governing permissions and
# limitations under the License.

from typing import Any, Callable, Dict, List, Optional, Tuple, Type

import numpy as np
import openvino.runtime as ov
import openvino.runtime.opset13 as opset

import nncf
from nncf.common.graph.graph import NNCFGraph
from nncf.common.graph.graph import NNCFNode
from nncf.common.graph.layer_attributes import ConvolutionLayerAttributes
from nncf.common.graph.layer_attributes import GenericWeightedLayerAttributes
from nncf.common.graph.layer_attributes import LinearLayerAttributes
from nncf.common.graph.layer_attributes import WeightedLayerAttributes
from nncf.common.tensor_statistics.collectors import ReductionAxes
from nncf.openvino.graph.layout import OVLayoutElem
from nncf.openvino.graph.layout import get_conv_weights_layout
from nncf.openvino.graph.layout import get_conv_weights_layout_from_node
from nncf.openvino.graph.layout import get_linear_weights_layout
from nncf.openvino.graph.layout import get_linear_weights_layout_from_node
from nncf.openvino.graph.metatypes.groups import CONV_OPERATIONS
from nncf.openvino.graph.metatypes.groups import OPERATIONS_WITH_BIAS
from nncf.openvino.graph.metatypes.groups import OPERATIONS_WITH_WEIGHTS
from nncf.openvino.graph.metatypes.openvino_metatypes import OVAddMetatype
from nncf.openvino.graph.metatypes.openvino_metatypes import OVConstantMetatype
from nncf.openvino.graph.metatypes.openvino_metatypes import OVConvertMetatype
from nncf.openvino.graph.metatypes.openvino_metatypes import OVConvolutionBackpropDataMetatype
from nncf.openvino.graph.metatypes.openvino_metatypes import OVGroupConvolutionBackpropDataMetatype
from nncf.openvino.graph.metatypes.openvino_metatypes import OVIfMetatype
from nncf.openvino.graph.metatypes.openvino_metatypes import OVMatMulMetatype
from nncf.openvino.graph.metatypes.openvino_metatypes import OVOpMetatype
from nncf.openvino.graph.metatypes.openvino_metatypes import get_node_metatype

InplaceInsertionFnType = Callable[[ov.Node, int], ov.Node]


def get_add_bias_node(node: NNCFNode, nncf_graph: NNCFGraph) -> Optional[NNCFNode]:
    """
    Returns Add node which stores bias for node.

    :param node: NNCFGraph node.
    :param nncf_graph: NNCFGraph.
    :return: Add node if exists.
    """
    for child in nncf_graph.get_next_nodes(node):
        if child.metatype == OVAddMetatype:
            bias_constant = get_node_with_bias_value(child, nncf_graph)
            if bias_constant is not None:
                return child
    return None


def is_node_with_bias(
    node: NNCFNode, nncf_graph: NNCFGraph, metatypes_with_bias: Optional[List[OVOpMetatype]] = None
) -> bool:
    """
    Checks if the node has a bias or not.

    :param node: The node to check.
    :param nncf_graph: NNCFGraph instance.
    :param metatypes_with_bias: List of the metatypes that contains biases.
    :return: Return `True` if `node` corresponds to the operation
        with bias (bias is added to the output tensor of that operation),
        `False` otherwise.
    """
    if metatypes_with_bias is None:
        metatypes_with_bias = OPERATIONS_WITH_BIAS

    if node.metatype not in metatypes_with_bias:
        return False

    return get_add_bias_node(node, nncf_graph) is not None


def get_number_if_op(model: ov.Model) -> int:
    """
    Returns number of If operation in a model.

    :param model: Model.
    :return: True if Model has If operation, False - otherwise.
    """

    def cnt_if_op(model: ov.Model, cnt: int) -> int:
        for op in model.get_ops():
            if get_node_metatype(op) == OVIfMetatype:
                cnt += 1
                cnt = cnt_if_op(op.get_function(0), cnt)
                cnt = cnt_if_op(op.get_function(1), cnt)
        return cnt

    return cnt_if_op(model, 0)


def get_const_value(const_node: ov.Node, dtype: Optional[np.dtype] = None) -> np.ndarray:
    """
    Returns the constant tensor for the node.

    :param const_node: OpenVINO node.
    :param dtype: Destination type.
    :return: The constant value.
    """
<<<<<<< HEAD
    return const_node.get_data(dtype=np.float32)
=======
    if dtype is None:
        return const_node.data
    return const_node.get_data(dtype=dtype)
>>>>>>> b8b3e3b1


def get_bias_value(node_with_bias: NNCFNode, nncf_graph: NNCFGraph, model: ov.Model) -> np.ndarray:
    """
    Returns the bias tensor for the biased node.

    :param node_with_bias: The node that corresponds to the operation with bias.
    :param nncf_graph: NNCFGraph instance.
    :param model: The model that contains this operation.
    :return: The bias value that is applied to the output tensor of the node's operation.
    """
    ops_dict = {op.get_friendly_name(): op for op in model.get_ops()}
    bias_constant = get_node_with_bias_value(get_add_bias_node(node_with_bias, nncf_graph), nncf_graph)
    ov_bias_constant = ops_dict[bias_constant.node_name]
    return get_const_value(ov_bias_constant)


def get_weight_value(node_with_weight: NNCFNode, model: ov.Model, port_id: int) -> np.ndarray:
    """
    Returns a weight value for the node with weight.

    :param node_with_weight: Node with weight.
    :param nncf_graph: NNCF graph.
    :param model: The model that contains this operation.
    :param port_id: The input port ID to get weight input.
    :return: The weight value.
    """
    const_op_friendly_name = node_with_weight.layer_attributes.constant_attributes[port_id]["name"]
    friendly_name_to_op_map = {op.get_friendly_name(): op for op in model.get_ops()}
    const_op = friendly_name_to_op_map[const_op_friendly_name]
    weight_tensor = get_const_value(const_op)
    return weight_tensor


def get_node_with_bias_value(add_node: NNCFNode, nncf_graph: NNCFGraph) -> Optional[NNCFNode]:
    """
    Returns node that represents bias constant in the NNCF graph, if it exists.

    :param add_node: NNCFNode that provides bias.
    :param nncf_graph: NNCFGraph instance.
    :return: Optional NNCFNode with bias value.
    """
    if add_node.layer_attributes is None:
        return None

    const_port_ids = add_node.layer_attributes.get_const_port_ids()
    assert len(const_port_ids) == 1
    bias_port_id = const_port_ids[0]
    bias_constant = nncf_graph.get_input_edges(add_node)[bias_port_id].from_node

    if bias_constant.metatype == OVConvertMetatype:
        bias_constant = nncf_graph.get_input_edges(bias_constant)[0].from_node

    return bias_constant if bias_constant.metatype == OVConstantMetatype else None


def get_result_node_name(output_name: str, port_id: int) -> str:
    """
    Returns name of Result based on node name and its port.

    :param output_name: Node name.
    :param port_id: Node port.
    :return: Name of Result.
    """

    return f"Result_{output_name}.{port_id}"


def get_parameter_node_name(parameter_name: str, port_id: int) -> str:
    """
    Returns name of Parameter based on node name and its port.

    :param parameter_name: Node name.
    :param port_id: Node port.
    :return: Name of Parameter.
    """

    return f"Parameter_{parameter_name}.{port_id}"


def get_ov_model_reduce_node_name(output_name: str, reduce_node_name: str, port_id: int) -> str:
    """
    Returns name of reduce node based on output name, node type and port id.

    :param output_name: Target node name.
    :param node_type: Reduce node name.
    :param port_id: Target port id of the target node.
    :return: Reduce node name.
    """
    return f"{output_name}_{reduce_node_name}.{port_id}"


def get_inplace_reduce_op(
    op: Type[ov.Node], reduction_axes: Optional[ReductionAxes], use_abs: bool
) -> InplaceInsertionFnType:
    """
    Returns inplace insertion function that adds reduce node to a passed node.

    :param op: OpenVINO reduction operation type to insert.
    :param reduction_axes: Target reduction axes for the reduction node.
        Reduce along all axes in case reduction_axes are None.
    :param use_abs: Wheather reduce absolute values of input tensors or not.
    :returns: Inplace insertion function to use in ModelTransformer.
    """

    def get_reduce_op(node: ov.Node, output_port_id: int, output_node_name: str) -> ov.Node:
        reduction_axes_ = reduction_axes
        if reduction_axes_ is None:
            partial_shape = get_partial_shape_safe(node, output_port_id)
            reduction_axes_ = np.arange(partial_shape.rank.get_length()).astype(np.int64)

        if use_abs:
            op_input = opset.abs(node.output(output_port_id), name="abs_" + output_node_name)
            output_port_id = 0
        else:
            op_input = node

        return op(
            op_input.output(output_port_id),
            reduction_axes=np.array(reduction_axes_, dtype=np.int64),
            keep_dims=True,
            name=output_node_name,
        )

    return get_reduce_op


def get_inplace_min_op(reduction_axes: Optional[ReductionAxes]) -> InplaceInsertionFnType:
    """
    Returns inplace min function that adds reduce min node to a passed node.

    :param reduction_axes: Target reduction axes for the reduction node.
        Reduce along all axes in case reduction_axes are None.
    :returns: Inplace insertion function to use in ModelTransformer.
    """
    return get_inplace_reduce_op(opset.reduce_min, reduction_axes, False)


def get_inplace_max_op(reduction_axes: Optional[ReductionAxes], use_abs_max: bool) -> InplaceInsertionFnType:
    """
    Returns inplace max function that adds reduce max node to a passed node.

    :param reduction_axes: Target reduction axes for the reduction node.
        Reduce along all axes in case reduction_axes are None.
    :param use_abs: Wheather reduce absolute values of input tensors or not.
    :returns: Inplace insertion function to use in ModelTransformer.
    """
    return get_inplace_reduce_op(opset.reduce_max, reduction_axes, use_abs_max)


def get_inplace_mean_op(reduction_axes: Optional[ReductionAxes]) -> InplaceInsertionFnType:
    """
    Returns inplace mean function that adds reduce mean node to a passed node.

    :param reduction_axes: Target reduction axes for the reduction node.
        Reduce along all axes in case reduction_axes are None.
    :returns: Inplace insertion function to use in ModelTransformer.
    """
    return get_inplace_reduce_op(opset.reduce_mean, reduction_axes, False)


def get_inplace_batch_mean_op() -> InplaceInsertionFnType:
    """
    Returns inplace batch mean function that adds reduce batch mean node to a passed node.

    :returns: Inplace insertion function to use in ModelTransformer.
    """
    return get_inplace_reduce_op(opset.reduce_mean, np.array(0), False)


def get_inplace_mean_per_ch(axis: int) -> InplaceInsertionFnType:
    """
    Returns inplace mean per channel function that adds reduce mean per channel node
    to a passed node.

    :param axis: Channel axis.
    :returns: Inplace insertion function to use in ModelTransformer.
    """

    def get_reduce_op(node: ov.Node, output_port_id: int, output_node_name: str) -> ov.Node:
        input_shape = get_partial_shape_safe(node, output_port_id)
        input_shape = [dim.get_length() if dim.is_static else -1 for dim in input_shape]
        if len(input_shape) < 3:
            return opset.reduce_mean(
                node.output(output_port_id),
                reduction_axes=0,
                keep_dims=False,
                name=output_node_name,
            )

        ch_dim = 1
        if axis != ch_dim:
            transpose_dims = list(range(len(input_shape)))
            transpose_dims[axis], transpose_dims[ch_dim] = transpose_dims[ch_dim], transpose_dims[axis]
            transposed_shape = [input_shape[dim] for dim in transpose_dims]

            reshape_input_node = opset.transpose(node.output(output_port_id), transpose_dims)
            output_port_id = 0
        else:
            reshape_input_node = node
            transposed_shape = input_shape

        keeped_dims = transposed_shape[:2]
        keeped_dims = [0 if dim < 0 else dim for dim in keeped_dims]
        squized_dims = -1 if -1 in transposed_shape[2:] else np.prod(transposed_shape[2:])
        reshape_op = opset.reshape(
            reshape_input_node.output(output_port_id),
            output_shape=np.array((keeped_dims[0], keeped_dims[1], squized_dims)),
            special_zero=True,
        )
        return opset.reduce_mean(
            reshape_op,
            reduction_axes=np.array((0, 2)),
            keep_dims=False,
            name=output_node_name,
        )

    return get_reduce_op


def get_partial_shape_safe(node, port_id) -> Tuple[int, ...]:
    partial_shape = node.get_output_partial_shape(port_id)
    if partial_shape.rank.is_dynamic or not partial_shape.all_non_negative:
        raise nncf.ValidationError(
            f"Could not collect statistics for the node {node} because its output shape rank is dynamic or negative"
        )
    return partial_shape


def get_reducer_output_node_names(
    node_type, target_node_name: str, port_id: int, fn_output_port_id: int, inplace: bool
) -> List[str]:
    """
    Returns output name to feed to a reducer node.

    :param node_type: String that describes reduce node type.
    :param target_node_name: Name of the node inputs/outputs/weights of which was
        used for reduction.
    :param port_id: Target port id of the target node.
    :param fn_output_port_id: Port id of the reducer subgraph.
    :param inplace: Wheather reducer calculated inplace or not.
    :return: Output names to feed to a reducer node.
    """
    if inplace:
        target_node_name = get_ov_model_reduce_node_name(target_node_name, node_type, port_id)
        return [get_result_node_name(target_node_name, fn_output_port_id)]
    return [get_result_node_name(target_node_name, port_id)]


def get_weight_channel_axes(node: NNCFNode) -> List[int]:
    """
    Returns axes numbers of the weight tensor which correspond to its channels.

    :param node: NNCCFNode with weights.
    :param weights_port_id: Weight port id of the target node.
    :return: Axes numbers of the weight tensor which correspond to its channels.
    """
    if node.metatype not in OPERATIONS_WITH_WEIGHTS:
        raise ValueError("Channel axis cannot be defined for operation without weights.")

    if node.metatype in CONV_OPERATIONS:
        weights_layout = get_conv_weights_layout_from_node(node)
        return [idx for idx, elem in enumerate(weights_layout) if elem in [OVLayoutElem.GROUPS, OVLayoutElem.C_OUT]]
    elif node.metatype == OVMatMulMetatype:
        return get_matmul_channel_axes(node)
    return node.metatype.const_channel_axis


def get_matmul_channel_axes(node: ov.Node) -> List[int]:
    """
    Calculate channel axes for the MatMul operation.

    :param node: The target node.
    :return: List of channel axes for the MatMul operation.
    """
    weights_layout = get_linear_weights_layout_from_node(node)
    return [idx for idx, elem in enumerate(weights_layout) if elem in [OVLayoutElem.SPATIAL, OVLayoutElem.C_OUT]]


def create_bias_tensor(node_without_bias: NNCFNode, graph: NNCFGraph, value: Any) -> np.ndarray:
    """
    Creates bias value constant array filled by given value.

    :param node_without_bias: NNCFNode to add bias to.
    :param graph: Target NNCFgraph.
    :param value: Value to fill bias constant array.
    :return: Bias value constant array filled by given value.
    """
    node_shape = graph.get_output_edges(node_without_bias)[0].tensor_shape
    bias_shape = [1] * len(node_shape)
    channel_axis = node_without_bias.metatype.output_channel_axis
    bias_shape[channel_axis] = node_shape[1]
    return np.full(bias_shape, value)


def get_weighted_layer_attributes(
    ov_node: ov.Node, ov_metatype: OVOpMetatype, constant_attributes: Dict[int, Any]
) -> WeightedLayerAttributes:
    """
    Funciton retrieves common layer attributes from the given node.

    :param ov_node: TargetOpenvino graph node instance.
    :param ov_metatype: NNCF Openvino metatype of the given node.
    :param constant_attributes: Constant attributes collected for the given node.
    :return: Weighted layer attributes for the given node.
    """
    if len(constant_attributes) != 1:
        return None

    port_id, attrs = constant_attributes.copy().popitem()
    if ov_metatype in CONV_OPERATIONS:
        node_attrs = ov_node.get_attributes()
        kwargs = {
            "weight_requires_grad": False,
            "stride": tuple(node_attrs["strides"]),
            "dilations": node_attrs["dilations"],
            "transpose": ov_metatype in [OVConvolutionBackpropDataMetatype, OVGroupConvolutionBackpropDataMetatype],
            # TODO: ticket 114378: unify pad attribute
            "padding_values": tuple(node_attrs["pads_begin"] + node_attrs["pads_end"]),
        }
        weights_shape = attrs["shape"]
        weights_layout = get_conv_weights_layout(ov_metatype=ov_metatype, weights_shape=weights_shape)
        kwargs.update(
            {
                "in_channels": weights_shape[weights_layout.index(OVLayoutElem.C_IN)],
                "out_channels": weights_shape[weights_layout.index(OVLayoutElem.C_OUT)],
                "kernel_size": tuple(
                    dim for dim, elem in zip(weights_shape, weights_layout) if elem == OVLayoutElem.SPATIAL
                ),
                "groups": (
                    weights_shape[weights_layout.index(OVLayoutElem.GROUPS)]
                    if OVLayoutElem.GROUPS in weights_layout
                    else 1
                ),
            }
        )

        return ConvolutionLayerAttributes(**kwargs)
    if ov_metatype == OVMatMulMetatype:
        weights_shape = attrs["shape"]
        weights_layout = get_linear_weights_layout(
            weights_shape=weights_shape, transpose=attrs["transpose"], port_id=port_id
        )

        kwargs = {
            "weight_requires_grad": False,
            "in_features": weights_shape[weights_layout.index(OVLayoutElem.C_IN)],
            "out_features": (
                weights_shape[weights_layout.index(OVLayoutElem.C_OUT)]
                if OVLayoutElem.C_OUT in weights_layout
                else None
            ),
            "with_bias": False,
        }
        return LinearLayerAttributes(**kwargs)
    return GenericWeightedLayerAttributes(weight_requires_grad=False, weight_shape=attrs.get("shape", None))<|MERGE_RESOLUTION|>--- conflicted
+++ resolved
@@ -109,13 +109,9 @@
     :param dtype: Destination type.
     :return: The constant value.
     """
-<<<<<<< HEAD
-    return const_node.get_data(dtype=np.float32)
-=======
     if dtype is None:
         return const_node.data
     return const_node.get_data(dtype=dtype)
->>>>>>> b8b3e3b1
 
 
 def get_bias_value(node_with_bias: NNCFNode, nncf_graph: NNCFGraph, model: ov.Model) -> np.ndarray:
@@ -130,7 +126,7 @@
     ops_dict = {op.get_friendly_name(): op for op in model.get_ops()}
     bias_constant = get_node_with_bias_value(get_add_bias_node(node_with_bias, nncf_graph), nncf_graph)
     ov_bias_constant = ops_dict[bias_constant.node_name]
-    return get_const_value(ov_bias_constant)
+    return get_const_value(ov_bias_constant, dtype=np.float32)
 
 
 def get_weight_value(node_with_weight: NNCFNode, model: ov.Model, port_id: int) -> np.ndarray:
@@ -146,7 +142,7 @@
     const_op_friendly_name = node_with_weight.layer_attributes.constant_attributes[port_id]["name"]
     friendly_name_to_op_map = {op.get_friendly_name(): op for op in model.get_ops()}
     const_op = friendly_name_to_op_map[const_op_friendly_name]
-    weight_tensor = get_const_value(const_op)
+    weight_tensor = get_const_value(const_op, dtype=np.float32)
     return weight_tensor
 
 
