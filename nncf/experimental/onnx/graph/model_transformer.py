--- conflicted
+++ resolved
@@ -23,11 +23,7 @@
 from nncf.common.quantization.structs import QuantizationMode
 from nncf.common.graph.definitions import NNCFGraphNodeType
 from nncf.experimental.onnx.graph.onnx_graph import ONNXGraph
-<<<<<<< HEAD
 from nncf.experimental.onnx.graph.transformations.commands import ONNXBiasCorrectionCommand, ONNXOutputInsertionCommand
-=======
-from nncf.experimental.onnx.graph.transformations.commands import ONNXOutputInsertionCommand
->>>>>>> f315d504
 from nncf.experimental.onnx.graph.transformations.commands import ONNXQuantizerInsertionCommand
 from nncf.experimental.onnx.graph.transformations.layout import ONNXTransformationLayout
 from nncf.experimental.post_training.graph.factories import BackendGraphFactory, NNCFGraphFactory
@@ -74,31 +70,22 @@
         """
         quantizer_insert_transformations = []
         output_insert_transformations = []
-<<<<<<< HEAD
         bias_correction_transformations = []
-=======
->>>>>>> f315d504
 
         for transformation in transformations:
             if isinstance(transformation, ONNXQuantizerInsertionCommand):
                 quantizer_insert_transformations.append(transformation)
             elif isinstance(transformation, ONNXOutputInsertionCommand):
                 output_insert_transformations.append(transformation)
-<<<<<<< HEAD
             elif isinstance(transformation, ONNXBiasCorrectionCommand):
                 bias_correction_transformations.append(transformation)
-=======
->>>>>>> f315d504
 
         if quantizer_insert_transformations:
             self._apply_quantizer_insertion_transformations(quantizer_insert_transformations)
         if output_insert_transformations:
             self._apply_output_insertion_transformations(output_insert_transformations)
-<<<<<<< HEAD
         if bias_correction_transformations:
             self._apply_bias_correction_transformations(bias_correction_transformations)
-=======
->>>>>>> f315d504
 
     def _apply_output_insertion_transformations(self, transformations: List[ONNXOutputInsertionCommand]) -> None:
         """
@@ -324,7 +311,6 @@
         self._model.graph.initializer.extend([onnx_zero_point])
         insert_index = onnx_graph.get_node_index(input_nodes[0].name)
         self._model.graph.node.insert(insert_index, quantizer)
-<<<<<<< HEAD
         self._model.graph.node.insert(insert_index + 1, dequantizer)
 
     def _apply_bias_correction_transformations(self, transformations: List[ONNXBiasCorrectionCommand]) -> None:
@@ -345,6 +331,7 @@
                 bias_shift_magnitude = np.max(np.abs(transformation.bias_value / current_bias_value))
 
             if bias_shift_magnitude < 2.0:
+                # TODO: Add logging
                 print(f'{node_name} bias was changed')
                 bias_initializer.CopyFrom(new_bias_tensor)
             else:
@@ -356,7 +343,4 @@
         Extracts or builds sub-model from the original based on the inputs and outputs names
         """
         onnx_model_exctactor = onnx.utils.Extractor(model)
-        return onnx_model_exctactor.extract_model(inputs, outputs)
-=======
-        self._model.graph.node.insert(insert_index + 1, dequantizer)
->>>>>>> f315d504
+        return onnx_model_exctactor.extract_model(inputs, outputs)