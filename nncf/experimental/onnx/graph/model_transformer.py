--- conflicted
+++ resolved
@@ -10,12 +10,7 @@
  See the License for the specific language governing permissions and
  limitations under the License.
 """
-<<<<<<< HEAD
-from typing import List
-=======
-
-from typing import TypeVar, Optional, Tuple
->>>>>>> 41c6752c
+from typing import List, Optional, Tuple
 
 from copy import deepcopy
 from collections import Counter
@@ -26,12 +21,8 @@
 from nncf.common.graph.transformations.commands import TargetType
 from nncf.common.graph.transformations.commands import TransformationCommand
 from nncf.common.quantization.structs import QuantizationMode
-<<<<<<< HEAD
-from nncf.common.utils.logger import logger as nncf_logger
-=======
 from nncf.common.graph.definitions import NNCFGraphNodeType
 from nncf.experimental.onnx.graph.onnx_graph import ONNXGraph
->>>>>>> 41c6752c
 from nncf.experimental.onnx.graph.nncf_graph_builder import GraphConverter
 from nncf.experimental.onnx.graph.onnx_graph import ONNXGraph
 from nncf.experimental.onnx.graph.transformations.commands import ONNXOutputInsertionCommand
@@ -85,7 +76,6 @@
             if isinstance(transformation, ONNXQuantizerInsertionCommand):
                 quantizer_insert_transformations.append(transformation)
             elif isinstance(transformation, ONNXOutputInsertionCommand):
-<<<<<<< HEAD
                 output_insert_transformations.append(transformation)
 
         if quantizer_insert_transformations:
@@ -150,79 +140,7 @@
         :param transformations: lisf of the ONNXOutputInsertionCommand
         :return: list of the output names
         """
-        extra_model_outputs = []
-=======
-                self._add_output_transformation(transformation)
-        self._apply_transformations()
-        return self.transformed_model
-
-    def _add_quantizer_insertion_transformation(self, transformation: ONNXQuantizerInsertionCommand) -> None:
-        self.quantizer_insertion_commands.append(transformation)
-
-    def _add_output_transformation(self, transformation: ONNXOutputInsertionCommand) -> None:
-        self.output_insertion_commands.append(transformation)
-
-    def _apply_transformations(self) -> None:
-        if self.quantizer_insertion_commands:
-            self._apply_quantizer_insertion_transformations()
-            self.quantizer_insertion_commands = []
-        if self.output_insertion_commands:
-            self._apply_outputs_transformations()
-            self.output_insertion_commands = []
-
-    def _apply_outputs_transformations(self):
-        def select_model_inputs_outputs(model, outputs=None):
-            """
-            Takes a model and changes its outputs.
-
-            :param model: *ONNX* model
-            :param outputs: new outputs
-            :return: modified model
-            """
-            if outputs is None:
-                raise RuntimeError("Parameter outputs cannot be None.")
-            onnx_graph = ONNXGraph(model)
-            var_out = []
-            for out in outputs:
-                # shape should be None; if you place not None, some models will have inference problems (e.g. Mask RCNN)
-                type_proto = onnx.helper.make_tensor_type_proto(onnx_graph.get_edge_dtype(out),
-                                                                shape=None)
-                value_info = onnx.helper.make_value_info(name=out, type_proto=type_proto)
-                var_out.append(value_info)
-
-            graph = onnx.helper.make_graph(nodes=model.graph.node,
-                                           name=model.graph.name,
-                                           inputs=model.graph.input,
-                                           outputs=var_out,
-                                           initializer=model.graph.initializer,
-                                           value_info=model.graph.value_info)
-            onnx_model = onnx.helper.make_model(graph,
-                                                ir_version=model.ir_version,
-                                                producer_name=model.producer_name,
-                                                producer_version=model.producer_version,
-                                                domain=model.domain,
-                                                model_version=model.model_version,
-                                                doc_string=model.doc_string)
-            if len(model.metadata_props) > 0:
-                values = {p.key: p.value for p in model.metadata_props}
-                onnx.helper.set_model_props(onnx_model, values)
-
-            if len(onnx_model.graph.input) != len(model.graph.input):
-                raise RuntimeError("Input mismatch {} != {}".format(
-                    len(onnx_model.input), len(model.input)))
-            # fix opset import
-            del onnx_model.opset_import[:]
-            for oimp in model.opset_import:
-                op_set = onnx_model.opset_import.add()
-                op_set.domain = oimp.domain
-                op_set.version = oimp.version
-            return onnx_model
-
-        onnx_graph = ONNXGraph(self.transformed_model)
-        nncf_graph = GraphConverter.create_nncf_graph(self.transformed_model)
-        model_outputs = [output.name for output in onnx_graph.get_model_outputs()]
         extra_model_outputs = set()
->>>>>>> 41c6752c
         input_edge_names = []
 
         for transformation in transformations:
@@ -241,9 +159,8 @@
                     edge_name = transformation.target_point.edge_name
                 else:
                     raise RuntimeError
-<<<<<<< HEAD
-                extra_model_outputs.append(edge_name)
-            extra_model_outputs.extend(input_edge_names)
+                extra_model_outputs.add(edge_name)
+            extra_model_outputs.update(input_edge_names)
         return extra_model_outputs
 
     def _insert_outputs(self, model: onnx.ModelProto, outputs=None) -> onnx.ModelProto:
@@ -295,45 +212,15 @@
         return onnx_model
 
     def _apply_quantizer_insertion_transformations(self,
-                                                   transformations: List[ONNXQuantizerInsertionCommand]) -> None:
-        """
-        Applies transformations on the model
-
-        :param transformations: lisf of the ONNXQuantizerInsertionCommand transformations
-        """
-        # TODO: optimize
-        for transformation in transformations:
-            self._insert_quantizer_dequantizer(transformation)
-
-    def _insert_quantizer_dequantizer(self, transformation: ONNXQuantizerInsertionCommand) -> None:
-        """
-        Inserts quantizer & dequantizer into the model
-
-        :param transformation: ONNXQuantizerInsertionCommand
-        """
-        # TODO (kshpv): remove many branches
-        # pylint: disable=too-many-branches
-        onnx_graph = self._get_backend_graph(self._model)
-        target_edge_names = set()
-=======
-                extra_model_outputs.add(edge_name)
-            extra_model_outputs.update(input_edge_names)
-
-        model_with_intermediate_outputs = select_model_inputs_outputs(self.transformed_model,
-                                                                      outputs=[*extra_model_outputs,
-                                                                               *model_outputs])
-        self.transformed_model = model_with_intermediate_outputs
-
-    def _apply_quantizer_insertion_transformations(self) -> None:
+    transformations: List[ONNXQuantizerInsertionCommand]) -> None:
         # TODO: optimize: could be insertion of quantizers done in one operations
         self._added_target_edges = Counter()
-        for transformation in self.quantizer_insertion_commands:
+        for transformation in transformations:
             self._insert_quantizer_dequantizer(transformation)
 
     def _get_target_edge_name(self, transformation: ONNXQuantizerInsertionCommand, onnx_graph: ONNXGraph) -> \
             Optional[str]:
         target_edge_name = None
->>>>>>> 41c6752c
         if transformation.target_point.type == TargetType.OPERATION_WITH_WEIGHTS:
             target_edge_name = onnx_graph.get_weight_tensor_with_initializer(
                 transformation.target_point.target_node_name)
@@ -413,7 +300,7 @@
         return onnx_scale, onnx_zero_point
 
     def _insert_quantizer_dequantizer(self, transformation: ONNXQuantizerInsertionCommand) -> None:
-        onnx_graph = ONNXGraph(self.transformed_model)
+        onnx_graph = self._get_backend_graph(self._model)
         target_edge_name = self._get_target_edge_name(transformation, onnx_graph)
         quantizer, dequantizer = self._get_quantize_dequantize_nodes(transformation, target_edge_name)
         onnx_scale, onnx_zero_point = self._get_scale_zero_point_tensors(transformation, quantizer, dequantizer)
