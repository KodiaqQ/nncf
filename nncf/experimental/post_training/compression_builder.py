--- conflicted
+++ resolved
@@ -15,20 +15,15 @@
 
 from nncf.common.utils.logger import logger as nncf_logger
 from nncf.common.graph.model_transformer import ModelTransformer
+from nncf.common.utils.backend import BackendType
+from nncf.common.utils.backend import infer_backend_from_model
 
 from nncf.experimental.post_training.api.engine import Engine
 from nncf.experimental.post_training.api.metric import Metric
 from nncf.experimental.post_training.api.dataset import Dataset
 from nncf.experimental.post_training.algorithms import Algorithm
 
-<<<<<<< HEAD
-from nncf.experimental.post_training.backend import Backend
-from nncf.experimental.post_training.backend import get_model_backend
 from nncf.experimental.post_training.model_transformer_handler import MODEL_TRANSFORMERS
-=======
-from nncf.common.utils.backend import BackendType
-from nncf.common.utils.backend import infer_backend_from_model
->>>>>>> 730ad1ac
 
 ModelType = TypeVar('ModelType')
 
@@ -48,42 +43,30 @@
         """
         self.algorithms.append(algorithm)
 
-<<<<<<< HEAD
-    def _create_engine(self, backend: Backend) -> Engine:
+    def _create_engine(self, backend: BackendType) -> Engine:
         """
         Creates backend-specific Engine.
         """
-        if backend == Backend.ONNX:
-=======
-    def _create_engine(self, backend: BackendType) -> Engine:
-        # TODO (Nikita Malinin): Place "ifs" into the backend-specific expandable structure
         if backend == BackendType.ONNX:
->>>>>>> 730ad1ac
             from nncf.experimental.onnx.engine import ONNXEngine  # pylint: disable=cyclic-import
             return ONNXEngine()
         return None
 
-<<<<<<< HEAD
-    def _create_statistics_aggregator(self, engine: Engine, dataset: Dataset, backend: Backend):
+    def _create_statistics_aggregator(self, engine: Engine, dataset: Dataset, backend: BackendType):
         """
         Creates backend-specific StatisticsAggregator.
         """
-        if backend == Backend.ONNX:
-=======
-    def _create_statistics_aggregator(self, engine: Engine, dataset: Dataset, backend: BackendType):
         if backend == BackendType.ONNX:
->>>>>>> 730ad1ac
             from nncf.experimental.onnx.statistics.aggregator import \
                 ONNXStatisticsAggregator  # pylint: disable=cyclic-import
             return ONNXStatisticsAggregator(engine, dataset)
         return None
 
-<<<<<<< HEAD
-    def _create_model_transformer(self, model: ModelType, backend: Backend) -> ModelTransformer:
+    def _create_model_transformer(self, model: ModelType, backend: BackendType) -> ModelTransformer:
         """
         Creates backend-specific ModelTransformer.
         """
-        if backend == Backend.ONNX:
+        if backend == BackendType.ONNX:
             from nncf.experimental.onnx.graph.model_transformer import \
                 ONNXModelTransformer  # pylint: disable=cyclic-import
             model_transformer = MODEL_TRANSFORMERS.get()
@@ -92,13 +75,8 @@
             return model_transformer
         return None
 
-    def _get_prepared_model_for_compression(self, model: ModelType, backend: Backend) -> ModelType:
-        if backend == Backend.ONNX:
-=======
     def _get_prepared_model_for_compression(self, model: ModelType, backend: BackendType) -> ModelType:
-        # TODO (Nikita Malinin): Replace this methood into backend-specific graph transformer
         if backend == BackendType.ONNX:
->>>>>>> 730ad1ac
             from nncf.experimental.onnx.model_normalizer import ONNXModelNormalizer  # pylint: disable=cyclic-import
             if self.convert_opset_version:
                 model = ONNXModelNormalizer.convert_opset_version(model)
