"""
 Copyright (c) 2022 Intel Corporation
 Licensed under the Apache License, Version 2.0 (the "License");
 you may not use this file except in compliance with the License.
 You may obtain a copy of the License at
      http://www.apache.org/licenses/LICENSE-2.0
 Unless required by applicable law or agreed to in writing, software
 distributed under the License is distributed on an "AS IS" BASIS,
 WITHOUT WARRANTIES OR CONDITIONS OF ANY KIND, either express or implied.
 See the License for the specific language governing permissions and
 limitations under the License.
"""

from typing import Callable, Optional, TypeVar

from nncf.common.utils.logger import logger as nncf_logger
from nncf.common.graph.model_transformer import ModelTransformer
from nncf.common.utils.backend import BackendType
from nncf.common.utils.backend import infer_backend_from_model

from nncf.experimental.post_training.api.engine import Engine
from nncf.experimental.post_training.api.metric import Metric
from nncf.experimental.post_training.api.dataset import Dataset
from nncf.experimental.post_training.algorithms import Algorithm
from nncf.experimental.post_training.graph.model_transformer import StaticModelTransformerBase
from nncf.experimental.post_training.statistics.aggregator import StatisticsAggregator

ModelType = TypeVar('ModelType')


class CompressionBuilder:
    """
    The main class applies the compression algorithms to the model according to their order.
    """

    def __init__(self, convert_opset_version: bool = True):
        self.algorithms = []
        self.convert_opset_version = convert_opset_version

    def add_algorithm(self, algorithm: Algorithm) -> None:
        """
        Adds the algorithm to the pipeline.
        """
        self.algorithms.append(algorithm)

    def _create_engine(self, backend: BackendType) -> Engine:
        """
        Creates backend-specific Engine.
        """
        if backend == BackendType.ONNX:
            from nncf.experimental.onnx.engine import ONNXEngine
            return ONNXEngine()
        return None

    def _create_statistics_aggregator(self,
                                      engine: Engine,
                                      dataset: Dataset,
                                      backend: BackendType,
                                      model_transformer: StaticModelTransformerBase) -> StatisticsAggregator:
        """
        Creates backend-specific StatisticsAggregator.
        """
        if backend == BackendType.ONNX:
            from nncf.experimental.onnx.statistics.aggregator import \
                ONNXStatisticsAggregator
            return ONNXStatisticsAggregator(engine, dataset, model_transformer)
        return None

    def _create_model_transformer(self, model: ModelType, backend: BackendType) -> ModelTransformer:
        """
        Creates backend-specific ModelTransformer.
        """
        if backend == BackendType.ONNX:
            from nncf.experimental.onnx.graph.model_transformer import \
                ONNXModelTransformer
            return ONNXModelTransformer(model)
        return None

    def _get_prepared_model_for_compression(self, model: ModelType, backend: BackendType) -> ModelType:
        if backend == BackendType.ONNX:
<<<<<<< HEAD
            from nncf.experimental.onnx.model_normalizer import ONNXModelNormalizer
            if self.convert_opset_version:
                model = ONNXModelNormalizer.convert_opset_version(model)
            return ONNXModelNormalizer.replace_empty_node_name(model)
=======
            from nncf.experimental.onnx.model_normalizer import ONNXModelNormalizer  # pylint: disable=cyclic-import
            return ONNXModelNormalizer.normalize_model(model, self.convert_opset_version)
>>>>>>> 41c6752c

        return None

    def apply(self, model: ModelType, dataset: Dataset, engine: Engine = None) -> ModelType:
        """
        Apply compression algorithms to the 'model'.

        1) Prepare the original model. This step is essential for some backends, e.g. ONNX
        2) Creates subalgorithms, which is essential for some composite algorithms such as PostTrainingQuantization
        2) Creates default Engine if it wasn't provided.
        3) Creates StatisticsAggregator.
        4) Get layers for statistics collection from algorithms.
        5) Collect all statistics.
        6) Apply algorithms.
        """

        if not self.algorithms:
            nncf_logger.info('There are no algorithms added. The original model will be returned.')
            return model

        backend = infer_backend_from_model(model)
        modified_model = self._get_prepared_model_for_compression(model, backend)

        model_transformer = self._create_model_transformer(model, backend)

        if engine is None:
            engine = self._create_engine(backend)

        for algorithm in self.algorithms:
            algorithm.model_transformer = model_transformer
            algorithm.create_subalgorithms(backend)

        statistics_aggregator = self._create_statistics_aggregator(engine, dataset, backend, model_transformer)
        for algorithm in self.algorithms:
            statistic_points = algorithm.get_statistic_points(modified_model)
            statistics_aggregator.register_stastistic_points(statistic_points)

        statistics_aggregator.collect_statistics(modified_model)

        for algorithm in self.algorithms:
            modified_model = algorithm.apply(modified_model, engine, statistics_aggregator.statistic_points)
        return modified_model

    def evaluate(self, model: ModelType, metric: Metric, dataset: Dataset,
                 engine: Engine = None, outputs_transforms: Optional[Callable] = None):
        backend = infer_backend_from_model(model)

        if engine is None:
            engine = self._create_engine(backend)
        if outputs_transforms is not None:
            engine.set_outputs_transforms(outputs_transforms)
        engine.set_model(model)
        engine.set_metrics(metric)
        engine.set_dataset(dataset)
        return engine.compute_metrics()<|MERGE_RESOLUTION|>--- conflicted
+++ resolved
@@ -78,15 +78,8 @@
 
     def _get_prepared_model_for_compression(self, model: ModelType, backend: BackendType) -> ModelType:
         if backend == BackendType.ONNX:
-<<<<<<< HEAD
             from nncf.experimental.onnx.model_normalizer import ONNXModelNormalizer
-            if self.convert_opset_version:
-                model = ONNXModelNormalizer.convert_opset_version(model)
-            return ONNXModelNormalizer.replace_empty_node_name(model)
-=======
-            from nncf.experimental.onnx.model_normalizer import ONNXModelNormalizer  # pylint: disable=cyclic-import
             return ONNXModelNormalizer.normalize_model(model, self.convert_opset_version)
->>>>>>> 41c6752c
 
         return None
 
