"""
 Copyright (c) 2023 Intel Corporation
 Licensed under the Apache License, Version 2.0 (the "License");
 you may not use this file except in compliance with the License.
 You may obtain a copy of the License at
      http://www.apache.org/licenses/LICENSE-2.0
 Unless required by applicable law or agreed to in writing, software
 distributed under the License is distributed on an "AS IS" BASIS,
 WITHOUT WARRANTIES OR CONDITIONS OF ANY KIND, either express or implied.
 See the License for the specific language governing permissions and
 limitations under the License.
"""

from abc import ABC
from abc import abstractmethod
from collections import deque
from collections import defaultdict
from typing import TypeVar, Tuple, Optional, List, Set, Dict, Any, Union

from nncf.common.tensor_statistics.collectors import NNCFCollectorTensorProcessor
from nncf.common.tensor_statistics.collectors import NNCFTensor
from nncf.common.tensor_statistics.statistics import TensorStatistic
from nncf.common.tensor_statistics.collectors import ReductionShape
from nncf.common.tensor import TensorType

InplaceInsertionFNType = TypeVar('InplaceInsertionFNType')


class TensorReducerBase(ABC):
    """
    Tensor reducer is a callable object that reduces tensors according to
    the specified rule. Could handle tensors inplace or out of place.
    """

    def __init__(self,
                 reduction_shape: Optional[ReductionShape] = None,
                 inplace: bool = False):
        """
        :param reduction_shape: Reduction shape for reduction calculation. Equal to list(range(len(input.shape)))
            if empty.
        :param: Wheather should be calculated inplace or out of place.

        """
        self._reduction_shape = reduction_shape
        self._tensor_processor: NNCFCollectorTensorProcessor = self._get_processor()
        self._inplace = inplace

    @property
    def inplace(self):
        return self._inplace

    @property
    def output_port_id(self) -> int:
        return 0

    @classmethod
    def name(cls):
        return cls.__name__

    @staticmethod
    @abstractmethod
    def _get_processor() -> NNCFCollectorTensorProcessor:
        pass

    @abstractmethod
    def _reduce_out_of_place(self, x: List[TensorType]) -> List[TensorType]:
        """
        Specifies the reduction rule in terms of NNCFCollectorTensorProcessor.

        :param x: Tensor to register.
        """

    @abstractmethod
    def get_output_names(self, target_node_name: str,
                         port_id: int) -> List[str]:
        """
        Returns target output names from target model that is
            modified for statistic collection.

        :param target_node_name: Target node name for reducer.
        :param port_id: Target port id for target node name for reducer.
        :return: Target output names for reducer.
        """

    @abstractmethod
    def get_inplace_fn(self) -> Optional[InplaceInsertionFNType]:
        """
        Returns correspondent inplace operation builder if inplace operations are available in backend.

        :return: Inplace operation builder if possible else None.
        """

    def __call__(self, x: List[NNCFTensor]):
        if self.inplace:
            return x

        if self._reduction_shape is None:
            self._reduction_shape = tuple(range(len(x[0].shape)))
        return self._reduce_out_of_place(x)

    def __eq__(self, __o: object) -> bool:
        return isinstance(__o, self.__class__) and\
            self._reduction_shape == __o._reduction_shape and\
            self._inplace == __o.inplace

    def __hash__(self) -> int:
        return hash((self.name(), self._inplace))


class TensorAggregatorBase:
    """
    Tensor aggregator is designed to recieve (register) calculated statistics and
    aggregate them in terms of NNCFCollectorTensorProcessor operations.
    """

    def __init__(self, tensor_processor: NNCFCollectorTensorProcessor,
                 num_samples: Optional[int] = None):
        """
        :param tensor_processor: Backend-specific tensor processor.
        :param num_samples: Maximum number of samples to collect. Aggregator
            skips tensor registration if tensor registration was called num_samples times before.
            Aggregator never skips registration if num_samples is None.
        """

        self._tensor_processor = tensor_processor
        self._num_samples = num_samples
        self._collected_samples = 0
        self._container = []

    @property
    def num_samples(self) -> int:
        return self._num_samples

    @classmethod
    def name(cls):
        return cls.__name__

    def register_reduced_input(self, x: TensorType):
        if self._num_samples is not None and \
            self._collected_samples >= self._num_samples:
            return
        self._register_reduced_input_impl(x)
        self._collected_samples += 1

    @abstractmethod
    def _register_reduced_input_impl(self, x: TensorType) -> None:
        """
        Registers incoming tensor in tensor aggregator.

        :param x: Tensor to register.
        """

    @abstractmethod
    def aggregate(self) -> Any:
        """
        Aggregates collected tensors and returns aggregated result.

        :retunr: Aggregated result.
        """

    def reset(self):
        self._collected_samples = 0
        self._container = []

    def __eq__(self, __o: object) -> bool:
        return isinstance(__o, self.__class__) and \
            self._num_samples == __o.num_samples

    def __hash__(self) -> int:
        return hash((self.name()))


class TensorCollector:
    """
    Calculates statistics at given tensors according to registered statistic branches.
    Statistic branch consists of one reducer and one aggregator instance. TensorCollector
    applies a reducer on a correspondent inputs and then passes the one of the reduced tensors
    chosen by output port id to a correspondent aggregator for each registered statistic branch.
    Receives tesnors by `register_input` method. Aggregated values as a TensorStatistic instance or
    a dict could be collected by `get_statistics` call.
    """

    def __init__(self,
                 statistic_container: Optional[TensorStatistic] = None
                 ) -> None:
        self._reducers: Set[TensorReducerBase] = set()
        self._aggregators: Dict[Tuple[int, int], TensorAggregatorBase] = {}
        self._stat_container_kwargs_map: Dict[str, Tuple[int, int]] = {}
        self._stat_container = statistic_container
        self._enabled = True

    @property
    def num_samples(self) -> int:
        return max(aggregator.num_samples for aggregator in self._aggregators.values())

    @property
    def enabled(self) -> bool:
        return self._enabled

    @property
    def reducers(self):
        return self._reducers.copy()

    @property
    def aggregators(self):
        return self._aggregators.copy()

    def enable(self):
        self._enabled = True

    def disable(self):
        self._enabled = False

    def register_statistic_branch(self, container_key: str,
                                  reducer: TensorReducerBase, aggregator: TensorAggregatorBase,
                                  reducer_output_port_id: int = 0) -> None:
        """
        Registers statistic collection branch for a container key. Correspondent input will be reduced
        by given reducer and reduced value will be registered and aggregated by given aggregator.
        Passed container key should be unique for the TensorCollector instance.
        Passed aggregator instance should never be used twice for one TensorCollector instance.

        :param container_key: Container key to pass aggregated statistic to.
        :param reducer: TensorReducer instance for the statistic collection branch.
        :param aggregator: TensorAggergator instance for the statistic collection branch.
        :reducer_output_port_id: Reducer target output port id.
        """
        if container_key in self._stat_container_kwargs_map:
            raise RuntimeError(f'Two differend statistic branches for one'
                               f' container key {container_key} are encountered')
        if any(aggr is aggregator for aggr in self._aggregators.values()):
            raise RuntimeError(f'One aggregator instance {aggregator} '
                               f' for different branches is encountered')

        self._reducers.add(reducer)
        key = (hash(reducer), reducer_output_port_id, hash(aggregator))

        if key not in self._aggregators:
            self._aggregators[key] = aggregator
        self._stat_container_kwargs_map[container_key] = key

    def get_output_info(self, target_node_name: str, port_id: int) -> List[Tuple[int, List[str]]]:
        """
        Returns list of pairs of reducers names and correspondent output names.

        :param target_node_name: Target node name to assemble output name.
        :param port_id: Target node specific port id to assemble output name.
        :returns: List of pairs of reducers hashes and correspondent output names.
        """
        retval = []
        for reducer in self._reducers:
            retval.append((hash(reducer), reducer.get_output_names(target_node_name, port_id)))
        return retval

    def register_inputs(self, inputs: Dict[int, List[NNCFTensor]]) -> None:
        """
        Registers given input in TensorCollector.

        :param inputs: Tensor inputs in format of dict where keys
            are reducer names and values are correspondent input tensors
        """
        if not self._enabled:
            return

        reduced_inputs = {}
        for reducer in self._reducers:
            reducer_hash = hash(reducer)
            input_ = inputs[reducer_hash]
            if not input_.is_empty():
                reduced_inputs[reducer_hash] = reducer(input_)

<<<<<<< HEAD
        for (reducer_hash, _), aggregator, in self._aggregators.items():
            if reducer_hash in reduced_inputs:
                aggregator.register_reduced_input(reduced_inputs[reducer_hash])
=======
        for (reducer_hash, reducer_port_id, _), aggregator, in self._aggregators.items():
            aggregator.register_reduced_input(reduced_inputs[reducer_hash][reducer_port_id])
>>>>>>> be8132f7

    def _aggregate(self) -> None:
        result = {}
        for key, aggregator, in self._aggregators.items():
            val = aggregator.aggregate()
            result[key] = val
        return result

    def get_statistics(self) -> Union[TensorStatistic, Dict[str, Any]]:
        """
        Returns aggregated values in format of a TensorStatistic instance or
        a dict.

        :returns: Aggregated values.
        """

        aggregated_values = self._aggregate()
        kwargs = {}
        for container_key, branch_key in self._stat_container_kwargs_map.items():
            kwargs[container_key] = aggregated_values[branch_key]

        if not self._stat_container:
            return kwargs
        return self._stat_container(**kwargs)

    def get_inplace_fn_info(self) -> List[Tuple[Any, int]]:
        """
        Returns necessery information to insert inplace operation into graph.

        :returns: nesessery information to insert inplace operation into graph
            in format of pair of reducer builder and correspondent reducer output port id.
        """
        retval = []
        for reducer in self._reducers:
            if reducer.inplace:
                retval.append((reducer.get_inplace_fn(), reducer.output_port_id))
        return retval

    def any_stat_out_of_place(self) -> bool:
        """
        Returns True if any reducer is calculated out of place.

        :returns: True if any reducer is calculated out of place.
        """
        return any(not reducer.inplace for reducer in self._reducers)

    def replace_aggregator(self, key: Tuple[int, int, int], aggregator: TensorAggregatorBase) -> None:
        """
        Friend method that replaces aggregator instance on equivalent one.
        Key shoud be valid for for given aggregator and a statistic branch
        with key should be present in TensorCollector.

        :param key: Statistic branch key.
        :param aggregator: Aggregator instance to replace existing instance by given key.
        """
        assert key in self._aggregators
        assert key[2] == hash(aggregator)
        self._aggregators[key] = aggregator

    def reset(self):
        for aggregator in self._aggregators.values():
            aggregator.reset()

    @staticmethod
    def get_tensor_collector_inputs(outputs: Dict[str, NNCFTensor],
                                    output_info: List[Tuple[int, List[str]]]
    ) -> Dict[int, List[NNCFTensor]]:
        """
        Static method that converts all model outputs and collected output_info
        to a layout required for `register_input` method. This method is not a part of
        `register_input` to avoid all inputs passing to `TensorCollector.register_input` method.

        :param outputs: Target model outputs.
        :param output_info: Output info collected by a `TensorCollector.get_output_info` method.
        :returns: Model outputs in a format required by `TensorCollector.register_input` method.
        """
        target_inputs = {}
        for reducer, names in output_info:
            target_inputs[reducer] = [outputs[name] for name in names]
        return target_inputs


class MergedTensorCollector(TensorCollector):
    """
    Tensor collector that merge several tensor collectors in one.
    Statistics collected by a merged tensor collector automatically available
    in all tensor collectors that were merged by the merged tensor collector.
    This works because merged tensor collectors share tensor aggregators instances with
    the merged tensor collector.
    """

    def __init__(self, tensor_collectors: List[TensorCollector]) -> None:
        """
        :param tensor_collectors: Tensor collectors to merge.
        """
        super().__init__()
        aggregators: Dict[Tuple[int, int], List[Tuple[TensorCollector, TensorAggregatorBase]]] =\
            defaultdict(list)
        for tensor_collector in tensor_collectors:
            if not tensor_collector.enabled:
                continue
            self._reducers.update(tensor_collector.reducers)
            for key, aggregator in tensor_collector.aggregators.items():
                aggregators[key].append((tensor_collector, aggregator))

        for key, aggregators_to_merge in aggregators.items():
            _, unique_aggregator = aggregators_to_merge[0]
            for tensor_collector, _ in aggregators_to_merge[1:]:
                tensor_collector.replace_aggregator(key, unique_aggregator)
            self._aggregators[key] = unique_aggregator


##################################################Reducers##################################################


class NoopReducer(TensorReducerBase):
    def __init__(self):
        super().__init__(inplace=False)

    @staticmethod
    def _get_processor() -> NNCFCollectorTensorProcessor:
        return None

    def get_inplace_fn(self) -> Optional[InplaceInsertionFNType]:
        return None

    def _reduce_out_of_place(self, x: List[TensorType]) -> List[TensorType]:
        return x


class MinReducer(TensorReducerBase):
    def _reduce_out_of_place(self, x: List[NNCFTensor]) -> List[TensorType]:
        return [self._tensor_processor.reduce_min(x[0], self._reduction_shape, keepdims=True)]


class MaxReducer(TensorReducerBase):
    def _reduce_out_of_place(self, x: List[NNCFTensor]) -> List[TensorType]:
        return [self._tensor_processor.reduce_max(x[0], self._reduction_shape, keepdims=True)]


class AbsMaxReducer(TensorReducerBase):
    def _reduce_out_of_place(self, x: List[NNCFTensor]) -> List[TensorType]:
        x = self._tensor_processor.abs(x[0])
        return [self._tensor_processor.reduce_max(x, self._reduction_shape, keepdims=True)]


class MeanReducer(TensorReducerBase):
    def _reduce_out_of_place(self, x: List[NNCFTensor]) -> List[TensorType]:
        return [self._tensor_processor.mean(x[0], self._reduction_shape, keepdims=True)]


class QuantileReducerBase(TensorReducerBase):
    def __init__(self, reduction_shape: Optional[ReductionShape] = None,
                 quantile: Union[float, List[float]] = [0.01, 0.99],
                 inplace: bool = False):
        super().__init__(reduction_shape, inplace)
        self._quantile = quantile


class QuantileReducer(QuantileReducerBase):
    def _reduce_out_of_place(self, x: List[NNCFTensor]) -> List[TensorType]:
        return self._tensor_processor.quantile(x[0], self._quantile, self._reduction_shape)


class AbsQuantileReducer(QuantileReducerBase):
    def __init__(self, reduction_shape: Optional[ReductionShape] = None,
                 quantile: Union[float, List[float]] = 0.99, inplace: bool = False):
        super().__init__(reduction_shape, quantile, inplace)

    def _reduce_out_of_place(self, x: List[NNCFTensor]) -> List[TensorType]:
        x = self._tensor_processor.abs(x[0])
        return self._tensor_processor.quantile(x, [self._quantile], self._reduction_shape)


class BatchMeanReducer(TensorReducerBase):
    def __init__(self, inplace: bool = False):
        super().__init__(None, inplace)

    def _reduce_out_of_place(self, x: List[NNCFTensor]) -> List[TensorType]:
        return [self._tensor_processor.batch_mean(x[0])]


class MeanPerChReducer(TensorReducerBase):
    def __init__(self, channel_dim: int = 1, inplace: bool = False):
        super().__init__(channel_dim, inplace)
    def _reduce_out_of_place(self, x: List[NNCFTensor]) -> List[TensorType]:
        return [self._tensor_processor.mean_per_channel(x[0], self._reduction_shape)]


##################################################Aggregators##################################################


class NoopAggregator(TensorAggregatorBase):
    def __init__(self, num_samples: Optional[int]):
        super().__init__(None, num_samples)

    def _register_reduced_input_impl(self, x: TensorType) -> None:
        self._container.append(x.tensor)

    def aggregate(self):
        return self._container


class ShapeAggregator(TensorAggregatorBase):
    def __init__(self):
        super().__init__(None, 1)

    def _register_reduced_input_impl(self, x: TensorType) -> None:
        self._container = x

    def aggregate(self):
        return self._container.shape


class MinAggregator(TensorAggregatorBase):
    def _register_reduced_input_impl(self, x: TensorType) -> None:
        if not self._container:
            self._container = x
        else:
            self._container = self._tensor_processor.min(x, self._container)

    def aggregate(self):
        return self._container.tensor


class MaxAggregator(TensorAggregatorBase):
    def _register_reduced_input_impl(self, x: TensorType) -> None:
        if not self._container:
            self._container = x
        else:
            self._container = self._tensor_processor.max(x, self._container)

    def aggregate(self):
        return self._container.tensor


class OfflineAggregatorBase(TensorAggregatorBase):
    def __init__(self, tensor_processor, use_per_sample_stats: bool,
                 num_samples: Optional[int] = None, window_size=None):
        super().__init__(tensor_processor, num_samples)
        self._window_size = window_size
        self._container = deque(maxlen=window_size)
        self._use_per_sample_stats = use_per_sample_stats

    def _register_reduced_input_impl(self, x: TensorType) -> None:
        if self._use_per_sample_stats:
            self._container.extend(self._tensor_processor.unstack(x))
        else:
            self._container.append(x)

    def _aggregate(self, fn):
        stacked_val = self._tensor_processor.stack(self._container)
        return fn(stacked_val, axis=0, keepdims=False).tensor


class MeanAggregator(OfflineAggregatorBase):
    def aggregate(self):
        return self._aggregate(self._tensor_processor.mean)


class MedianAggregator(OfflineAggregatorBase):
    def aggregate(self):
        return self._aggregate(self._tensor_processor.median)


class NoOutliersAggregatorBase(OfflineAggregatorBase):
    def __init__(self, tensor_processor, use_per_sample_stats: bool,
                 num_samples: Optional[int] = None,
                 window_size=None, quantile: float = 0.01):
        super().__init__(tensor_processor, use_per_sample_stats, num_samples, window_size)
        self._quantile = quantile

    def _aggregate(self, fn) -> List[NNCFTensor]:
        stacked_val = self._tensor_processor.stack(self._container)
        result = self._tensor_processor.no_outliers_map(stacked_val, fn,
                                                        axis=0, alpha=self._quantile)
        return result.tensor


class MeanNoOutliersAggregator(NoOutliersAggregatorBase):
    def aggregate(self) -> Any:
        return self._aggregate(self._tensor_processor.masked_mean)


class MedianNoOutliersAggregator(NoOutliersAggregatorBase):
    def aggregate(self) -> Any:
        return self._aggregate(self._tensor_processor.masked_median)<|MERGE_RESOLUTION|>--- conflicted
+++ resolved
@@ -269,14 +269,9 @@
             if not input_.is_empty():
                 reduced_inputs[reducer_hash] = reducer(input_)
 
-<<<<<<< HEAD
-        for (reducer_hash, _), aggregator, in self._aggregators.items():
+        for (reducer_hash, reducer_port_id, _), aggregator, in self._aggregators.items():
             if reducer_hash in reduced_inputs:
-                aggregator.register_reduced_input(reduced_inputs[reducer_hash])
-=======
-        for (reducer_hash, reducer_port_id, _), aggregator, in self._aggregators.items():
-            aggregator.register_reduced_input(reduced_inputs[reducer_hash][reducer_port_id])
->>>>>>> be8132f7
+                aggregator.register_reduced_input(reduced_inputs[reducer_hash][reducer_port_id])
 
     def _aggregate(self) -> None:
         result = {}
