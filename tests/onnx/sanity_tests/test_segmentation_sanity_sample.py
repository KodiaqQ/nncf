"""
 Copyright (c) 2022 Intel Corporation
 Licensed under the Apache License, Version 2.0 (the "License");
 you may not use this file except in compliance with the License.
 You may obtain a copy of the License at
      http://www.apache.org/licenses/LICENSE-2.0
 Unless required by applicable law or agreed to in writing, software
 distributed under the License is distributed on an "AS IS" BASIS,
 WITHOUT WARRANTIES OR CONDITIONS OF ANY KIND, either express or implied.
 See the License for the specific language governing permissions and
 limitations under the License.
"""

import pytest
from unittest.mock import patch

import os

import onnxruntime as rt
import numpy as np

from examples.experimental.onnx.semantic_segmentation.onnx_ptq_segmentation import run
<<<<<<< HEAD
from tests.common.helpers import TEST_ROOT
from tests.onnx.quantization.common import get_dataset_for_test
=======
from nncf.experimental.onnx.tensor import ONNXNNCFTensor
from nncf.experimental.post_training.api.dataset import Dataset
from tests.common.paths import TEST_ROOT
>>>>>>> 00dd7682

MODELS_NAME = [
    'icnet_camvid',
    'unet_camvid'
]

INPUT_SHAPES = [
    [1, 3, 768, 960],
    [1, 3, 368, 480]
]


def mock_dataloader_creator(dataset_name, dataset_path, input_name, input_shape):
    return get_dataset_for_test([(np.zeros(input_shape[1:], dtype=np.float32), 0), ], input_name)


@pytest.mark.parametrize(("model_name, input_shape"),
                         zip(MODELS_NAME, INPUT_SHAPES))
@patch(
    'examples.experimental.onnx.semantic_segmentation.onnx_ptq_segmentation.'
    'create_dataset_from_segmentation_torch_dataset',
    new=mock_dataloader_creator)
def test_sanity_quantize_sample(tmp_path, model_name, input_shape):
    onnx_model_dir = TEST_ROOT / 'onnx' / 'data' / 'models'
    onnx_model_path = onnx_model_dir / (model_name + '.onnx')
    if not os.path.isdir(onnx_model_dir):
        os.mkdir(onnx_model_dir)

    onnx_output_model_path = str(tmp_path / model_name)

    run(str(onnx_model_path), onnx_output_model_path, 'CamVid',
        'none', num_init_samples=1, input_shape=input_shape, ignored_scopes=None)

    sess = rt.InferenceSession(onnx_output_model_path, providers=['OpenVINOExecutionProvider'])
    _input = np.random.random(input_shape)
    input_name = sess.get_inputs()[0].name
    _ = sess.run([], {input_name: _input.astype(np.float32)})<|MERGE_RESOLUTION|>--- conflicted
+++ resolved
@@ -16,18 +16,13 @@
 
 import os
 
+import torch
 import onnxruntime as rt
 import numpy as np
 
 from examples.experimental.onnx.semantic_segmentation.onnx_ptq_segmentation import run
-<<<<<<< HEAD
-from tests.common.helpers import TEST_ROOT
 from tests.onnx.quantization.common import get_dataset_for_test
-=======
-from nncf.experimental.onnx.tensor import ONNXNNCFTensor
-from nncf.experimental.post_training.api.dataset import Dataset
 from tests.common.paths import TEST_ROOT
->>>>>>> 00dd7682
 
 MODELS_NAME = [
     'icnet_camvid',
@@ -40,16 +35,23 @@
 ]
 
 
-def mock_dataloader_creator(dataset_name, dataset_path, input_name, input_shape):
-    return get_dataset_for_test([(np.zeros(input_shape[1:], dtype=np.float32), 0), ], input_name)
+def mock_dataloader_creator(dataset_name, dataset_path, input_shape):
+    return [(np.zeros(input_shape[1:], dtype=np.float32), 0)]
 
+
+def mock_dataset_creator(dataloader, input_name):
+    return get_dataset_for_test(dataloader, input_name)
 
 @pytest.mark.parametrize(("model_name, input_shape"),
                          zip(MODELS_NAME, INPUT_SHAPES))
 @patch(
     'examples.experimental.onnx.semantic_segmentation.onnx_ptq_segmentation.'
-    'create_dataset_from_segmentation_torch_dataset',
+    'create_dataloader',
     new=mock_dataloader_creator)
+@patch(
+    'examples.experimental.onnx.semantic_segmentation.onnx_ptq_segmentation.'
+    'create_dataset',
+    new=mock_dataset_creator)
 def test_sanity_quantize_sample(tmp_path, model_name, input_shape):
     onnx_model_dir = TEST_ROOT / 'onnx' / 'data' / 'models'
     onnx_model_path = onnx_model_dir / (model_name + '.onnx')
