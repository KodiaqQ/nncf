--- conflicted
+++ resolved
@@ -38,16 +38,10 @@
 
 def mock_collect_statistics(mocker):
     default_nncf_q_layer_params = ONNXQuantizerLayerParameters(np.array(0), np.array(0),
-<<<<<<< HEAD
-                                                  mode=QuantizationMode.SYMMETRIC,
-                                                  axis=None,
-                                                  tensor_type=np.uint8)
-    get_statistics_value = ONNXMinMaxTensorStatistic(min_values=-1, max_values=1)
-=======
                                                                mode=QuantizationMode.SYMMETRIC,
                                                                axis=None,
                                                                tensor_type=np.uint8)
->>>>>>> bf1b0946
+    get_statistics_value = ONNXMinMaxTensorStatistic(min_values=-1, max_values=1)
     _ = mocker.patch(
         'nncf.quantization.algorithms.min_max.onnx_backend.calculate_activation_quantizer_parameters',
         return_value=default_nncf_q_layer_params)
