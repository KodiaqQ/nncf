# Copyright (c) 2023 Intel Corporation
# Licensed under the Apache License, Version 2.0 (the "License");
# you may not use this file except in compliance with the License.
# You may obtain a copy of the License at
#      http://www.apache.org/licenses/LICENSE-2.0
# Unless required by applicable law or agreed to in writing, software
# distributed under the License is distributed on an "AS IS" BASIS,
# WITHOUT WARRANTIES OR CONDITIONS OF ANY KIND, either express or implied.
# See the License for the specific language governing permissions and
# limitations under the License.


import functools
import json
import multiprocessing
import os
from argparse import ArgumentParser
from collections import OrderedDict
from collections import defaultdict
from dataclasses import asdict
from dataclasses import dataclass
from dataclasses import replace
from enum import Enum
from itertools import islice
from typing import Any, Iterable, List, Optional, TypeVar

import numpy as np
import openvino.runtime as ov
from config import Config
from openvino.runtime import Dimension
from openvino.runtime import PartialShape
from openvino.tools.accuracy_checker.evaluators.quantization_model_evaluator import ModelEvaluator
from openvino.tools.accuracy_checker.evaluators.quantization_model_evaluator import create_model_evaluator

import nncf
from nncf.common.deprecation import warning_deprecated
from nncf.common.logging.logger import set_log_file
from nncf.common.quantization.structs import QuantizationPreset
from nncf.common.quantization.structs import QuantizationScheme
from nncf.data.dataset import DataProvider
from nncf.parameters import DropType
from nncf.parameters import ModelType
from nncf.parameters import QuantizationMode
from nncf.parameters import TargetDevice
from nncf.quantization.advanced_parameters import AdvancedAccuracyRestorerParameters
from nncf.quantization.advanced_parameters import AdvancedQuantizationParameters
from nncf.quantization.advanced_parameters import AggregatorType
from nncf.quantization.advanced_parameters import OverflowFix
from nncf.quantization.advanced_parameters import RestoreMode
from nncf.quantization.advanced_parameters import StatisticsType
from nncf.scopes import IgnoredScope

TModel = TypeVar("TModel")

OVERRIDE_OPTIONS_ALGORITHMS = ["ActivationChannelAlignment", "FastBiasCorrection", "BiasCorrection"]

MAP_POT_NNCF_ALGORITHMS = {
    "ActivationChannelAlignment": {
        "method": "quantize",
        "advanced_parameters": {"disable_channel_alignment": False},
    },
    "FastBiasCorrection": {
        "method": "quantize",
        "advanced_parameters": {"disable_bias_correction": False},
        "parameters": {"fast_bias_correction": True},
    },
    "BiasCorrection": {
        "method": "quantize",
        "advanced_parameters": {"disable_bias_correction": False},
        "parameters": {"fast_bias_correction": False},
    },
    "MinMaxQuantization": {
        "method": "quantize",
        "advanced_parameters": {"disable_bias_correction": True, "disable_channel_alignment": True},
    },
    "DefaultQuantization": {"method": "quantize"},
    "AccuracyAwareQuantization": {"method": "quantize_with_accuracy_control"},
}

_default_context = None


def parse_args():
    """
    Parses command line arguments.

    :return: A dict with command-line arguments
    """
    parser = ArgumentParser(description="NNCF OpenVINO Benchmarking Tool", allow_abbrev=False)

    parser.add_argument("-c", "--config", help="Path to a config file with optimization parameters (JSON format).")

    parser.add_argument(
        "--output-dir", type=str, default="./results", help="The directory where models are saved. Default: ./results"
    )

    parser.add_argument("--impl", help="NNCF OpenVINO backend implementation.", choices=["pot", "native"], default=None)

    return parser.parse_args()


class CustomJSONEncoder(json.JSONEncoder):
    def default(self, o):
        if isinstance(
            o,
            (
                TargetDevice,
                ModelType,
                QuantizationPreset,
                OverflowFix,
                StatisticsType,
                AggregatorType,
                DropType,
                QuantizationMode,
                RestoreMode,
            ),
        ):
            return o.value
        if isinstance(o, (IgnoredScope, AdvancedQuantizationParameters, AdvancedAccuracyRestorerParameters)):
            return asdict(o)
        raise TypeError(f"Object of type {o.__class__.__name__} is not JSON serializable")


class ACValidationFunction:
    """
    Implementation of a validation function using the Accuracy Checker.
    """

    METRIC_TO_PERSAMPLE_METRIC = {
        "coco_orig_precision": "coco_precision",
        "coco_orig_keypoints_precision": "coco_precision",
        "coco_orig_segm_precision": "coco_segm_precision",
        "hit_ratio": "sigmoid_recom_loss",
        "ndcg": "sigmoid_recom_loss",
    }

    SPECIAL_METRICS = [
        "cmc",
        "reid_map",
        "pairwise_accuracy_subsets",
        "pairwise_accuracy",
        "normalized_embedding_accuracy",
        "face_recognition_tafa_pair_metric",
        "localization_recall",
        "coco_orig_keypoints_precision",
        "coco_orig_segm_precision",
        "coco_orig_keypoints_precision",
        "spearman_correlation_coef",
        "pearson_correlation_coef",
    ]

    def __init__(
        self, model_evaluator: ModelEvaluator, metric_name: str, metric_type: str, requests_number: Optional[int] = None
    ):
        """
        :param model_evaluator: Model Evaluator.
        :param metric_name: Name of a metric.
        :param metric_type: Type of a metric.
        :param requests_number: A number of infer requests. If it is `None`,
            the count will be selected automatically.
        """
        self._model_evaluator = model_evaluator
        self._metric_name = metric_name
        self._metric_type = metric_type
        self._persample_metric_name = self.METRIC_TO_PERSAMPLE_METRIC.get(self._metric_name, self._metric_name)
        registered_metrics = model_evaluator.get_metrics_attributes()
        if self._persample_metric_name not in registered_metrics:
            self._model_evaluator.register_metric(self._persample_metric_name)
        self._requests_number = requests_number
        self._values_for_each_item = []

        self._collect_outputs = self._metric_type in self.SPECIAL_METRICS

    def __call__(self, compiled_model: ov.CompiledModel, indices: Optional[Iterable[int]] = None) -> float:
        """
        Calculates metrics for the provided model.

        :param compiled_model: A compiled model to validate.
        :param indices: The zero-based indices of data items
            that should be selected from the whole dataset.
        :return: Calculated metrics.
        """
        self._model_evaluator.launcher.exec_network = compiled_model
        self._model_evaluator.launcher.infer_request = compiled_model.create_infer_request()

        if indices:
            indices = list(indices)

        kwargs = {
            "subset": indices,
            "output_callback": self._output_callback,
            "check_progress": False,
            "dataset_tag": "",
            "calculate_metrics": True,
        }

        if self._requests_number == 1:
            self._model_evaluator.process_dataset(**kwargs)
        else:
            self._set_requests_number(kwargs, self._requests_number)
            self._model_evaluator.process_dataset_async(**kwargs)

        # Calculate metrics
        metrics = OrderedDict()
        for metric in self._model_evaluator.compute_metrics(print_results=False):
            sign = 1.0
            if metric.meta.get("target", "higher-better") == "higher-worse":
                sign = -1.0

            if metric.meta.get("calculate_mean", True):
                metric_value = np.mean(metric.evaluated_value)
            else:
                metric_value = metric.evaluated_value[0]

            metrics[metric.name] = sign * metric_value

        self._model_evaluator.reset()

        values_for_each_item = sorted(self._values_for_each_item, key=lambda x: x["sample_id"])
        values_for_each_item = [x["metric_value"] for x in values_for_each_item]
        self._values_for_each_item = []

        return metrics[self._metric_name], values_for_each_item

    def _output_callback(self, raw_predictions, **kwargs):
        if not ("metrics_result" in kwargs and "dataset_indices" in kwargs):
            raise RuntimeError(
                "Expected `metrics_result`, `dataset_indices` be passed to output_callback inside accuracy checker"
            )

        metrics_result = kwargs["metrics_result"]
        if metrics_result is None:
            return

        for sample_id, results in metrics_result.items():
            if self._collect_outputs:
                output = list(raw_predictions.values())[0]
                self._values_for_each_item.append({"sample_id": sample_id, "metric_value": output})
                continue

            for metric_result in results:
                if metric_result.metric_name != self._persample_metric_name:
                    continue

                sign = 1.0
                if metric_result.direction == "higher-worse":
                    sign = -1.0
                metric_value = sign * float(np.nanmean(metric_result.result))
                self._values_for_each_item.append({"sample_id": sample_id, "metric_value": metric_value})

    @staticmethod
    def _set_requests_number(params, requests_number):
        if requests_number:
            params["nreq"] = np.clip(requests_number, 1, multiprocessing.cpu_count())
            if params["nreq"] != requests_number:
                print(
                    "Number of requests {} is out of range [1, {}]. Will be used {}.".format(
                        requests_number, multiprocessing.cpu_count(), params["nreq"]
                    )
                )


def dump_to_json(path, value, keys):
    dump_value = {}
    for k in keys:
        dump_value[k] = value[k]

    with open(path, "w", encoding="utf8") as f:
        json.dump(dump_value, f, cls=CustomJSONEncoder)


class BlockedGroups(Enum):
    activations_min_range = "activations_min_range"
    activations_max_range = "activations_max_range"
    weights_min_range = "weights_min_range"
    weights_max_range = "weights_max_range"


class ParameterNames(Enum):
    advanced_parameters = "advanced_parameters"


class AlgorithmParametersContext:
    def __init__(self, param_name_map):
        self.params = {}
        self.blocked_params = {}
        for group in BlockedGroups:
            self.blocked_params[group] = []
        self.param_name_map = param_name_map
        self._save_context = None

    def __enter__(self):
        self._save_context = get_algorithm_parameters_context()
        set_algorithm_parameters_context(self)
        return self

    def __exit__(self, *args):
        set_algorithm_parameters_context(self._save_context)
        self._save_context = None


def get_algorithm_parameters_context():
    return _default_context


def set_algorithm_parameters_context(ctx):
    global _default_context
    _default_context = ctx


def map_target_device(target_device):
    target_device = target_device.upper()
    if target_device not in [t.value for t in TargetDevice]:
        raise ValueError(f"{target_device} target device is not supported")
    return {"target_device": TargetDevice(target_device)}


def map_model_type(model_type):
    model_type = model_type.lower()
    if model_type not in [m.value for m in ModelType]:
        raise ValueError(f"{model_type} model type is not supported")
    return {"model_type": ModelType(model_type)}


def map_drop_type(drop_type):
    drop_type = drop_type.lower()
    if drop_type not in [m.value for m in DropType]:
        raise ValueError(f"{drop_type} drop type is not supported")
    return {"drop_type": DropType(drop_type)}


def map_ignored_scope(ignored):
    if ignored.get("skip_model") is not None:
        raise ValueError("skip_model attribute in the ignored tag is not supported")

    operations = ignored.get("operations")
    ignored_operations = []
    if operations is not None:
        for op in operations:
            if op.get("attributes") is not None:
                raise ValueError('"attributes" in the ignored operations ' "are not supported")
            ignored_operations.append(op["type"])
    return {"ignored_scope": IgnoredScope(names=ignored.get("scope"), types=ignored_operations)}


def map_preset(preset):
    preset = preset.lower()
    if preset not in [p.value for p in QuantizationPreset]:
        raise ValueError(f"{preset} preset is not supported")
    return {"preset": QuantizationPreset(preset)}


def map_inplace_statistics(inplace_statistics):
    ctx = get_algorithm_parameters_context()
    advanced_parameter_name = ctx.param_name_map[ParameterNames.advanced_parameters]
    advanced_parameters = ctx.params.get(advanced_parameter_name, AdvancedQuantizationParameters())
    advanced_parameters.inplace_statistics = inplace_statistics
    return {advanced_parameter_name: advanced_parameters}


def update_statistics_collector_parameters(
    stat_collector_params, blocked_params, pot_config, is_global_range_estimator
):
    granularity = pot_config.get("granularity")
    if granularity is not None:
        raise ValueError('"granularity" parameter in the range estimator is not supported')

    stat_collector_names = ["statistics_type", "aggregator_type", "clipping_value", "quantile_outlier_prob"]
    stat_collector_types = [StatisticsType, AggregatorType, float, float]
    pot_names = ["type", "aggregator", "clipping_value", "outlier_prob"]

    for stat_collector_name, pot_name, stat_collector_type in zip(
        stat_collector_names, pot_names, stat_collector_types
    ):
        if stat_collector_name in blocked_params and is_global_range_estimator:
            continue

        pot_value = pot_config.get(pot_name)
        if pot_value is not None:
            if not is_global_range_estimator:
                blocked_params.append(stat_collector_name)
            setattr(stat_collector_params, stat_collector_name, stat_collector_type(pot_value))


def update_range_estimator_parameters(
    range_estimator_params, pot_config, min_blocked_params, max_blocked_params, is_global_range_estimator
):
    preset = pot_config.get("preset")
    if preset is not None:
        raise ValueError('"preset" parameter in the range estimator is not supported')

    min_config = pot_config.get("min")
    max_config = pot_config.get("max")
    if min_config is None and max_config is None:
        return

    if min_config is not None:
        update_statistics_collector_parameters(
            range_estimator_params.min, min_blocked_params, min_config, is_global_range_estimator
        )
    if max_config is not None:
        update_statistics_collector_parameters(
            range_estimator_params.max, max_blocked_params, max_config, is_global_range_estimator
        )


def map_range_estmator(range_estimator):
    ctx = get_algorithm_parameters_context()
    advanced_parameter_name = ctx.param_name_map[ParameterNames.advanced_parameters]
    advanced_parameters = ctx.params.get(advanced_parameter_name, AdvancedQuantizationParameters())

    update_range_estimator_parameters(
        advanced_parameters.activations_range_estimator_params,
        range_estimator,
        ctx.blocked_params[BlockedGroups.activations_min_range],
        ctx.blocked_params[BlockedGroups.activations_max_range],
        True,
    )
    update_range_estimator_parameters(
        advanced_parameters.weights_range_estimator_params,
        range_estimator,
        ctx.blocked_params[BlockedGroups.weights_min_range],
        ctx.blocked_params[BlockedGroups.weights_max_range],
        True,
    )
    return {advanced_parameter_name: advanced_parameters}


def update_quantization_parameters(quantization_params, pot_config):
    level_low = pot_config.get("level_low")
    if level_low is not None:
        raise ValueError('"level_low" parameter is not supported')
    level_high = pot_config.get("level_high")
    if level_high is not None:
        raise ValueError('"level_high" parameter is not supported')
    num_bits = pot_config.get("bits")
    if num_bits is not None:
        quantization_params.num_bits = num_bits
    mode = pot_config.get("mode")
    if mode is not None:
        if mode == "symmetric":
            quantization_params.mode = QuantizationScheme.SYMMETRIC
        elif mode == "asymmetric":
            quantization_params.mode = QuantizationScheme.ASYMMETRIC
        else:
            raise ValueError(f"mode = {mode} is not supported")
    granularity = pot_config.get("granularity")
    if granularity is not None:
        if granularity == "perchannel":
            quantization_params.per_channel = True
        elif mode == "pertensor":
            quantization_params.per_channel = False
        else:
            raise ValueError(f"granularity = {granularity} is not supported")


def map_weights(weights):
    ctx = get_algorithm_parameters_context()
    advanced_parameter_name = ctx.param_name_map[ParameterNames.advanced_parameters]
    advanced_parameters = ctx.params.get(advanced_parameter_name, AdvancedQuantizationParameters())

    update_quantization_parameters(advanced_parameters.weights_quantization_params, weights)

    range_estimator = weights.get("range_estimator")
    if range_estimator is not None:
        update_range_estimator_parameters(
            advanced_parameters.weights_range_estimator_params,
            range_estimator,
            ctx.blocked_params[BlockedGroups.weights_min_range],
            ctx.blocked_params[BlockedGroups.weights_max_range],
            False,
        )
    return {advanced_parameter_name: advanced_parameters}


def map_activations(activations):
    ctx = get_algorithm_parameters_context()
    advanced_parameter_name = ctx.param_name_map[ParameterNames.advanced_parameters]
    advanced_parameters = ctx.params.get(advanced_parameter_name, AdvancedQuantizationParameters())

    update_quantization_parameters(advanced_parameters.weights_quantization_params, activations)

    range_estimator = activations.get("range_estimator")
    if range_estimator is not None:
        update_range_estimator_parameters(
            advanced_parameters.activations_range_estimator_params,
            range_estimator,
            ctx.blocked_params[BlockedGroups.activations_min_range],
            ctx.blocked_params[BlockedGroups.activations_max_range],
            False,
        )
    return {advanced_parameter_name: advanced_parameters}


def map_saturation_fix(saturation_fix):
    ctx = get_algorithm_parameters_context()
    advanced_parameter_name = ctx.param_name_map[ParameterNames.advanced_parameters]
    advanced_parameters = ctx.params.get(advanced_parameter_name, AdvancedQuantizationParameters())
    if saturation_fix == "no":
        advanced_parameters.overflow_fix = OverflowFix.DISABLE
    elif saturation_fix == "first_layer":
        advanced_parameters.overflow_fix = OverflowFix.FIRST_LAYER
    elif saturation_fix == "all":
        advanced_parameters.overflow_fix = OverflowFix.ENABLE
    else:
        ValueError(f"saturation_fix = {saturation_fix} is not supported")
    return {advanced_parameter_name: advanced_parameters}


def map_apply_for_all_nodes(apply_for_all_nodes):
    ctx = get_algorithm_parameters_context()
    advanced_parameter_name = ctx.param_name_map[ParameterNames.advanced_parameters]
    advanced_parameters = ctx.params.get(advanced_parameter_name, AdvancedQuantizationParameters())
    advanced_parameters.bias_correction_params.apply_for_all_nodes = apply_for_all_nodes
    return {advanced_parameter_name: advanced_parameters}


def map_smooth_quant_alphas(smooth_quant_alphas):
    ctx = get_algorithm_parameters_context()
    advanced_parameter_name = ctx.param_name_map[ParameterNames.advanced_parameters]
    advanced_parameters = ctx.params.get(advanced_parameter_name, AdvancedQuantizationParameters())
    for key in ["convolution", "matmul"]:
        if key in smooth_quant_alphas:
            advanced_parameters.smooth_quant_alphas.__setattr__(key, smooth_quant_alphas[key])
    return {advanced_parameter_name: advanced_parameters}


def map_smooth_quant_alpha(smooth_quant_alpha):
    warning_deprecated(
        "`smooth_quant_alpha` parameter is deprecated."
        "Please, use `smooth_quant_alphas: {'convolution': .., 'matmul': ..}` instead."
    )
    return map_smooth_quant_alphas({"matmul": smooth_quant_alpha, "convolution": -1})


def map_mode(mode):
    if not hasattr(QuantizationMode, mode):
        raise ValueError(f"{mode} mode is not supported")
    return {"mode": getattr(QuantizationMode, mode)}


def map_threshold(threshold):
    ctx = get_algorithm_parameters_context()
    advanced_parameter_name = ctx.param_name_map[ParameterNames.advanced_parameters]
    advanced_parameters = ctx.params.get(advanced_parameter_name, AdvancedQuantizationParameters())
    advanced_parameters.bias_correction_params.threshold = threshold
    return {advanced_parameter_name: advanced_parameters}


def map_max_iter_num(max_iter_num):
    ctx = get_algorithm_parameters_context()
    advanced_parameters = ctx.params.get("advanced_accuracy_restorer_parameters", AdvancedAccuracyRestorerParameters())
    advanced_parameters.max_num_iterations = max_iter_num
    return {"advanced_accuracy_restorer_parameters": advanced_parameters}


def map_ranking_subset_size(ranking_subset_size):
    ctx = get_algorithm_parameters_context()
    advanced_parameters = ctx.params.get("advanced_accuracy_restorer_parameters", AdvancedAccuracyRestorerParameters())
    advanced_parameters.ranking_subset_size = ranking_subset_size
    return {"advanced_accuracy_restorer_parameters": advanced_parameters}


def map_tune_hyperparams(tune_hyperparams):
    ctx = get_algorithm_parameters_context()
    advanced_parameters = ctx.params.get("advanced_accuracy_restorer_parameters", AdvancedAccuracyRestorerParameters())
    advanced_parameters.tune_hyperparams = tune_hyperparams
    return {"advanced_accuracy_restorer_parameters": advanced_parameters}


def map_dump_intermediate_model(dump_intermediate_model, output_dir):
    intermediate_model_dir = None

    if dump_intermediate_model:
        intermediate_model_dir = os.path.join(output_dir, "intermediate_model")
        os.makedirs(intermediate_model_dir, exist_ok=True)

    ctx = get_algorithm_parameters_context()
    advanced_parameters = ctx.params.get("advanced_accuracy_restorer_parameters", AdvancedAccuracyRestorerParameters())
    advanced_parameters.intermediate_model_dir = intermediate_model_dir
    return {"advanced_accuracy_restorer_parameters": advanced_parameters}


def create_parameters_for_algorithm(
    pot_parameters, supported_parameters, default_parameters, ignored_parameters, param_name_map
):
    with AlgorithmParametersContext(param_name_map) as ctx:
        for name in pot_parameters:
            if (
                pot_parameters[name] is None
                or name in ignored_parameters
                or (name in default_parameters and pot_parameters[name] == default_parameters[name])
            ):
                continue
            if name in supported_parameters:
                kwarg = supported_parameters[name](pot_parameters[name])
                if kwarg is not None:
                    ctx.params.update(kwarg)
            else:
                raise ValueError(f"{name} parameter is not supported")

        return ctx.params


def get_pot_quantization_parameters_mapping():
    supported_parameters = {
        "target_device": map_target_device,
        "model_type": map_model_type,
        "ignored": map_ignored_scope,
        "preset": map_preset,
        "stat_subset_size": lambda x: {"subset_size": x},
        "use_fast_bias": lambda x: {"fast_bias_correction": x},
        "inplace_statistics": map_inplace_statistics,
        "range_estimator": map_range_estmator,
        "weights": map_weights,
        "activations": map_activations,
        "saturation_fix": map_saturation_fix,
        "apply_for_all_nodes": map_apply_for_all_nodes,
        "threshold": map_threshold,
        "smooth_quant_alphas": map_smooth_quant_alphas,
        "smooth_quant_alpha": map_smooth_quant_alpha,
        "mode": map_mode,
    }

    default_parameters = {"use_layerwise_tuning": False}

    ignored_parameters = [
        "dump_intermediate_model",
        "num_samples_for_tuning",
        "batch_size",
        "optimizer",
        "loss",
        "tuning_iterations",
        "random_seed",
        "use_ranking_subset",
        "calibration_indices_pool",
        "calculate_grads_on_loss_increase_only",
        "weight_decay",
        "seed",
    ]

    return supported_parameters, default_parameters, ignored_parameters


def map_quantization_parameters(pot_parameters):
    supported_parameters, default_parameters, ignored_parameters = get_pot_quantization_parameters_mapping()

    param_name_map = {ParameterNames.advanced_parameters: "advanced_parameters"}

    result = create_parameters_for_algorithm(
        pot_parameters, supported_parameters, default_parameters, ignored_parameters, param_name_map
    )

    return result


def map_quantize_with_accuracy_control_parameters(pot_parameters, output_dir):
    supported_parameters, default_parameters, ignored_parameters = get_pot_quantization_parameters_mapping()

    ignored_parameters.remove("dump_intermediate_model")
    map_dump_intermediate_model_fn = functools.partial(map_dump_intermediate_model, output_dir=output_dir)

    supported_parameters.update(
        {
            "maximal_drop": lambda x: {"max_drop": x},
            "max_iter_num": map_max_iter_num,
            "ranking_subset_size": map_ranking_subset_size,
            "tune_hyperparams": map_tune_hyperparams,
            "drop_type": map_drop_type,
            "dump_intermediate_model": map_dump_intermediate_model_fn,
        }
    )

    default_parameters.update(
        {
            "use_prev_if_drop_increase": True,
            "base_algorithm": "DefaultQuantization",
            "annotation_free": False,
        }
    )

    ignored_parameters.extend(
        [
            "annotation_conf_threshold",
            "metric_subset_ratio",
            "convert_to_mixed_preset",
        ]
    )

    param_name_map = {ParameterNames.advanced_parameters: "advanced_quantization_parameters"}

    result = create_parameters_for_algorithm(
        pot_parameters, supported_parameters, default_parameters, ignored_parameters, param_name_map
    )

    return result


def map_paramaters(pot_algo_name, nncf_algo_name, pot_parameters, output_dir):
    if nncf_algo_name == "quantize":
        return map_quantization_parameters(pot_parameters)
    if nncf_algo_name == "quantize_with_accuracy_control":
        return map_quantize_with_accuracy_control_parameters(pot_parameters, output_dir)
    raise ValueError(f"Mapping POT {pot_algo_name} parameters to NNCF {nncf_algo_name} parameters is not supported")


def get_model_paths(model_config):
    if model_config.cascade:
        raise ValueError("Cascade models are not supported yet.")
    return model_config.model, model_config.weights


def get_accuracy_checker_config(engine_config):
    if engine_config.type != "accuracy_checker":
        raise ValueError(f"Engine type {engine_config.type} is not supported.")
    return engine_config


def get_nncf_algorithms_config(compression_config, output_dir):
    nncf_algorithms = {}
    override_options = {}
    for pot_algo in compression_config.algorithms:
        pot_algo_name = pot_algo.name
        if pot_algo_name not in MAP_POT_NNCF_ALGORITHMS:
            raise ValueError(f"Algorithm {pot_algo_name} is not supported.")

        nncf_algo_name = MAP_POT_NNCF_ALGORITHMS[pot_algo_name]["method"]
        advanced_parameters = MAP_POT_NNCF_ALGORITHMS[pot_algo_name].get("advanced_parameters", None)
        parameters = MAP_POT_NNCF_ALGORITHMS[pot_algo_name].get("parameters", {})

        if pot_algo_name in OVERRIDE_OPTIONS_ALGORITHMS:
            if nncf_algo_name not in override_options:
                override_options[nncf_algo_name] = defaultdict(dict)

            override_options[nncf_algo_name]["advanced_parameters"].update(advanced_parameters)
            override_options[nncf_algo_name]["parameters"].update(parameters)
            continue

        nncf_algo_parameters = map_paramaters(pot_algo_name, nncf_algo_name, pot_algo.params, output_dir)

        if advanced_parameters is not None:
            nncf_algo_parameters["advanced_parameters"] = replace(
                nncf_algo_parameters["advanced_parameters"], **advanced_parameters
            )
        nncf_algorithms[nncf_algo_name] = nncf_algo_parameters

    for override_algo_name, override_values in override_options.items():
        nncf_algorithms[override_algo_name]["advanced_parameters"] = replace(
            nncf_algorithms[override_algo_name]["advanced_parameters"], **override_values["advanced_parameters"]
        )
        nncf_algorithms[override_algo_name].update(override_values["parameters"])
    return nncf_algorithms


def get_allow_reshape_input(accuracy_checker_config) -> bool:
    for model_config in accuracy_checker_config["models"]:
        for launcher_config in model_config["launchers"]:
            if "allow_reshape_input" in launcher_config:
                return launcher_config["allow_reshape_input"]
    return False


def maybe_reshape_model(model, dataset, subset_size, input_to_tensor_name):
    dataset_inputs_shapes = defaultdict(set)
    for input_dict in islice(dataset.get_inference_data(), subset_size):
        for name, tensor in input_dict.items():
            dataset_inputs_shapes[name].add(tuple(tensor.shape))

    model_inputs_shapes = {}
    for input_output in model.inputs:
        input_node = input_output.get_node()
        partial_shape = []
        for dim in input_node.partial_shape:
            partial_shape.append(Dimension(str(dim)))
        model_inputs_shapes[input_to_tensor_name[input_node.friendly_name]] = tuple(partial_shape)

    if len(dataset_inputs_shapes) != len(model_inputs_shapes):
        raise RuntimeError(
            f"Model inputs: {list(model_inputs_shapes.keys())}"
            f" and dataset inputs {list(dataset_inputs_shapes.keys())} are not compatible"
        )

    for name in model_inputs_shapes:
        if name not in dataset_inputs_shapes:
            raise RuntimeError(
                f"Model input {name} is not present in dataset inputs: {list(dataset_inputs_shapes.keys())}"
            )

    dynamic_dims = defaultdict(list)
    reshaped_static_dims = defaultdict(list)
    for name, shapes in dataset_inputs_shapes.items():
        shapes = list(shapes)
        if len(set(len(shape) for shape in shapes)) != 1 or len(model_inputs_shapes[name]) != len(shapes[0]):
            raise RuntimeError("calibrate.py does not support dataset with dynamic ranks")

        for idx in range(len(shapes[0])):
            if len(shapes) == 1:
                model_dim = model_inputs_shapes[name][idx]
                if model_dim.is_static and model_dim.get_length() != shapes[0][idx]:
                    reshaped_static_dims[name].append(idx)

            elif any(shapes[0][idx] != shape[idx] for shape in shapes[1:]):
                dynamic_dims[name].append(idx)

    if not any(any(dict_.values()) for dict_ in [dynamic_dims, reshaped_static_dims]):
        return model, model_inputs_shapes

    partial_shapes = {}
    for name, partial_shape in model_inputs_shapes.items():
        dataset_first_shape = dataset_inputs_shapes[name].pop()
        dims = []
        for idx, d in enumerate(partial_shape):
            if idx in dynamic_dims[name]:
                dim = Dimension(-1)
            elif idx in reshaped_static_dims[name]:
                dim = Dimension(dataset_first_shape[idx])
            else:
                if isinstance(d, Dimension):
                    dim = d
                elif isinstance(d, tuple):
                    dim = Dimension(d[0], d[1])
                else:
                    dim = Dimension(d)
            dims.append(dim)
        partial_shapes[name] = PartialShape(dims)
    model.reshape(partial_shapes)
    return model, model_inputs_shapes


def get_transform_fn(model_evaluator: ModelEvaluator, ov_model):
    if model_evaluator.launcher._lstm_inputs:
        compiled_original_model = ov.Core().compile_model(ov_model)
        model_outputs = None

        def transform_fn(data_item: ACDattasetWrapper.DataItem):
            model_inputs = data_item.data
            nonlocal model_outputs
            state_inputs = model_evaluator.launcher._fill_lstm_inputs(model_outputs)
            model_inputs.update(state_inputs)
            if data_item.status == ACDattasetWrapper.Status.SEQUENCE_IS_GOING:
                model_outputs = compiled_original_model(model_inputs)
            else:
                model_outputs = None
            return model_inputs

    else:

        def transform_fn(data_item: ACDattasetWrapper.DataItem):
            return data_item.data

    return transform_fn


def get_dataset(model_evaluator, quantization_parameters):
    dataset = ACDattasetWrapper(model_evaluator)
    sequence_subset_size = quantization_parameters.get("subset_size", 300)
    subset_size = dataset.calculate_per_sample_subset_size(sequence_subset_size)
    if subset_size != sequence_subset_size:
        print(f"Subset size is changed from {sequence_subset_size} to {subset_size}")
        print(f"Total dataset size: {len(dataset)}")
        quantization_parameters["subset_size"] = subset_size
    return dataset


class ACDattasetWrapper:
    """
    Iters through all items in sequences of model_evaluator dataset and
    returns DataItem with one of the status: sequence is going or end of sequence.
    """

    class Status(Enum):
        END_OF_SEQUENCE = "END_OF_SEQUENCE"
        SEQUENCE_IS_GOING = "SEQUENCE_IS_GOING"

    @dataclass
    class DataItem:
        data: Any
        status: "ACDattasetWrapper.Status"

    def __init__(self, model_evaluator):
        self.model_evaluator = model_evaluator

    def __iter__(self):
        for sequence in self.model_evaluator.dataset:
            _, batch_annotation, batch_input, _ = sequence
            filled_inputs, _, _ = self.model_evaluator._get_batch_input(batch_input, batch_annotation)
            for idx, filled_input in enumerate(filled_inputs):
                input_data = {}
                for name, value in filled_input.items():
                    input_data[self.model_evaluator.launcher.input_to_tensor_name[name]] = value
                status = self.Status.SEQUENCE_IS_GOING
                if idx == len(filled_inputs) - 1:
                    status = self.Status.END_OF_SEQUENCE
                yield self.DataItem(input_data, status)

    def __len__(self):
        return len(self.model_evaluator.dataset)

    def calculate_per_sample_subset_size(self, sequence_subset_size):
        subset_size = 0
        for data_item in islice(self.model_evaluator.dataset, sequence_subset_size):
            _, batch_annotation, batch_input, _ = data_item
            filled_inputs, _, _ = self.model_evaluator._get_batch_input(batch_input, batch_annotation)
            subset_size += len(filled_inputs)
        return subset_size


def quantize_model(xml_path, bin_path, accuracy_checker_config, quantization_parameters):
    ov_model = ov.Core().read_model(model=xml_path, weights=bin_path)
    model_evaluator = create_model_evaluator(accuracy_checker_config)
    model_evaluator.load_network([{"model": ov_model}])
    model_evaluator.select_dataset("")

    advanced_parameters = quantization_parameters.get("advanced_parameters", AdvancedQuantizationParameters())
<<<<<<< HEAD
    if quantization_impl == "pot":
        advanced_parameters.backend_params["use_pot"] = True
    elif quantization_impl == "native":
        advanced_parameters.backend_params["use_pot"] = False
    else:
        raise NotImplementedError()
    if quantization_parameters.get("mode", None) is not None:
        advanced_parameters.backend_params = None
=======
>>>>>>> bdff0ed1
    quantization_parameters["advanced_parameters"] = advanced_parameters

    transform_fn = get_transform_fn(model_evaluator, ov_model)
    dataset = get_dataset(model_evaluator, quantization_parameters)
    calibration_dataset = nncf.Dataset(dataset, transform_fn)

    original_model_shapes = None
    if get_allow_reshape_input(accuracy_checker_config):
        ov_model, original_model_shapes = maybe_reshape_model(
            ov_model,
            calibration_dataset,
            quantization_parameters.get("subset_size", 300),
            model_evaluator.launcher.input_to_tensor_name,
        )
        model_evaluator.load_network([{"model": ov_model}])

    quantized_model = nncf.quantize(ov_model, calibration_dataset, **quantization_parameters)
    if original_model_shapes is not None:
        quantized_model.reshape(original_model_shapes)

    return quantized_model


class ACDataset:
    def __init__(self, model_evaluator, transform_func):
        self._model_evaluator = model_evaluator
        self._indices = list(range(model_evaluator.dataset.full_size))
        self._transform_func = transform_func

    def get_data(self, indices: Optional[List[int]] = None):
        return DataProvider(self._indices, None, indices)

    def get_inference_data(self, indices: Optional[List[int]] = None):
        return DataProvider(ACDattasetWrapper(self._model_evaluator), self._transform_func, indices)


def initialize_model_and_evaluator(xml_path: str, bin_path: str, accuracy_checker_config):
    model_evaluator = create_model_evaluator(accuracy_checker_config)

    model = ov.Core().read_model(xml_path, bin_path)
    model_evaluator.load_network_from_ir([{"model": xml_path, "weights": bin_path}])
    model_evaluator.select_dataset("")
    return model, model_evaluator


def quantize_model_with_accuracy_control(
    xml_path: str, bin_path: str, accuracy_checker_config, quantization_parameters
):
    ov_model, model_evaluator = initialize_model_and_evaluator(xml_path, bin_path, accuracy_checker_config)

    transform_fn = get_transform_fn(model_evaluator, ov_model)
    dataset = get_dataset(model_evaluator, quantization_parameters)
    calibration_dataset = nncf.Dataset(dataset, transform_fn)
    validation_dataset = ACDataset(model_evaluator, transform_fn)

    original_model_shapes = None
    if get_allow_reshape_input(accuracy_checker_config):
        ov_model, original_model_shapes = maybe_reshape_model(
            ov_model,
            calibration_dataset,
            quantization_parameters.get("subset_size", 300),
            model_evaluator.launcher.input_to_tensor_name,
        )
        model_evaluator.load_network([{"model": ov_model}])

    metric_type = accuracy_checker_config["models"][0]["datasets"][0]["metrics"][0]["type"]
    metric_name = accuracy_checker_config["models"][0]["datasets"][0]["metrics"][0].get("name", None)
    if metric_name is None:
        metric_name = metric_type
    validation_fn = ACValidationFunction(model_evaluator, metric_name, metric_type)

    advanced_parameters = quantization_parameters.get(
        "advanced_quantization_parameters", AdvancedQuantizationParameters()
    )
    quantization_parameters["advanced_quantization_parameters"] = advanced_parameters

    quantized_model = nncf.quantize_with_accuracy_control(
        ov_model, calibration_dataset, validation_dataset, validation_fn, **quantization_parameters
    )

    if original_model_shapes is not None:
        quantized_model.reshape(original_model_shapes)
    return quantized_model


def filter_configuration(config: Config) -> Config:
    fields_to_filter = ["smooth_quant_alphas", "smooth_quant_alpha", "mode"]
    algorithms_to_update = defaultdict(dict)

    # Drop params before configure
    for algorithm_config in config["compression"]["algorithms"]:
        algo_params = algorithm_config.get("params")
        if algo_params is None:
            continue
        algo_name = algorithm_config.get("name")
        for field_to_filter in fields_to_filter:
            field_value = algo_params.get(field_to_filter)
            if field_value:
                del algo_params[field_to_filter]
                algorithms_to_update[algo_name][field_to_filter] = field_value

    config.configure_params()

    # Set dropped params
    for algorithm_config in config["compression"]["algorithms"]:
        algo_name = algorithm_config.get("name")
        if algo_name in algorithms_to_update:
            for field_name, field_value in algorithms_to_update[algo_name].items():
                algorithm_config["params"][field_name] = field_value

    return config


def main():
    args = parse_args()
    if args.impl is not None:
        print("--impl option is deprecated and will have no effect. Only native calibration allowed.")
    config = Config.read_config(args.config)
    config = filter_configuration(config)

    xml_path, bin_path = get_model_paths(config.model)
    accuracy_checker_config = get_accuracy_checker_config(config.engine)
    nncf_algorithms_config = get_nncf_algorithms_config(config.compression, args.output_dir)

    set_log_file(f"{args.output_dir}/log.txt")
    output_dir = os.path.join(args.output_dir, "optimized")
    os.makedirs(output_dir, exist_ok=True)

    algo_name_to_method_map = {
        "quantize": quantize_model,
        "quantize_with_accuracy_control": quantize_model_with_accuracy_control,
    }
    for algo_name, algo_config in nncf_algorithms_config.items():
        algo_fn = algo_name_to_method_map.get(algo_name, None)
        if algo_fn:
            quantize_model_arguments = {
                "xml_path": xml_path,
                "bin_path": bin_path,
                "accuracy_checker_config": accuracy_checker_config,
                "quantization_parameters": algo_config,
            }

            output_model = algo_fn(**quantize_model_arguments)

            path = os.path.join(output_dir, "algorithm_parameters.json")
            keys = ["xml_path", "quantization_parameters"]
            dump_to_json(path, quantize_model_arguments, keys)
        else:
            raise RuntimeError(f"Support for {algo_name} is not implemented in the optimize tool.")

    model_name = config.model.model_name
    output_model_path = os.path.join(output_dir, f"{model_name}.xml")
    ov.serialize(output_model, output_model_path)


if __name__ == "__main__":
    main()<|MERGE_RESOLUTION|>--- conflicted
+++ resolved
@@ -912,17 +912,6 @@
     model_evaluator.select_dataset("")
 
     advanced_parameters = quantization_parameters.get("advanced_parameters", AdvancedQuantizationParameters())
-<<<<<<< HEAD
-    if quantization_impl == "pot":
-        advanced_parameters.backend_params["use_pot"] = True
-    elif quantization_impl == "native":
-        advanced_parameters.backend_params["use_pot"] = False
-    else:
-        raise NotImplementedError()
-    if quantization_parameters.get("mode", None) is not None:
-        advanced_parameters.backend_params = None
-=======
->>>>>>> bdff0ed1
     quantization_parameters["advanced_parameters"] = advanced_parameters
 
     transform_fn = get_transform_fn(model_evaluator, ov_model)
