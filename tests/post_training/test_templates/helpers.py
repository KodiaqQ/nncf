--- conflicted
+++ resolved
@@ -106,7 +106,6 @@
         return x
 
 
-<<<<<<< HEAD
 class MultipleConvTestModel(nn.Module):
     INPUT_SIZE = [1, 1, 4, 4]
 
@@ -132,7 +131,8 @@
         x_2 = self.conv_4(F.relu(x_2))
         x_1_2 = torch.concat([x_1, x_2])
         return self.conv_5(F.relu(x_1_2))
-=======
+
+
 class LinearModel(nn.Module):
     INPUT_SIZE = [1, 3, 4, 2]
     RESHAPE_SHAPE = (1, 3, 2, 4)
@@ -148,5 +148,4 @@
         x = torch.reshape(x, self.RESHAPE_SHAPE)
         x_1 = torch.matmul(x, self.matmul_data)
         x_2 = torch.add(x, self.add_data)
-        return x_1, x_2
->>>>>>> 240cc243
+        return x_1, x_2